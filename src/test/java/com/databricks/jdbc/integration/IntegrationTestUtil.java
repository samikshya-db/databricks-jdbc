--- conflicted
+++ resolved
@@ -84,21 +84,16 @@
     executeSQL(tableCreationSQL);
   }
 
-<<<<<<< HEAD
-  public static void setUpDatabaseSchema(String tableName, String tableCreationSQL) {
+  public static void setupDatabaseTable(String tableName, String tableCreationSQL) {
     String tableDeletionSQL =
         "DROP TABLE IF EXISTS "
-            + getDatabricksCatalog()
-            + "."
-            + getDatabricksSchema()
-            + "."
-            + tableName;
+            + getFullyQualifiedTableName(tableName);
 
     executeSQL(tableDeletionSQL);
     executeSQL(tableCreationSQL);
-=======
+  }
+
   public static String getFullyQualifiedTableName(String tableName) {
     return getDatabricksCatalog() + "." + getDatabricksSchema() + "." + tableName;
->>>>>>> bac66153
   }
 }
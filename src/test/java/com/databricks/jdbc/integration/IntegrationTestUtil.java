package com.databricks.jdbc.integration;

import java.sql.Connection;
import java.sql.DriverManager;
import java.sql.ResultSet;
import java.sql.SQLException;

/** Utility class to support integration tests * */
public class IntegrationTestUtil {

  public static String getDatabricksHost() {
    // includes port
    return System.getenv("DATABRICKS_HOST");
  }

  public static String getDatabricksToken() {
    return System.getenv("DATABRICKS_TOKEN");
  }

  public static String getDatabricksHTTPPath() {
    return System.getenv("DATABRICKS_HTTP_PATH");
  }

  public static String getDatabricksCatalog() {
    return System.getenv("DATABRICKS_CATALOG");
  }

  public static String getDatabricksSchema() {
    return System.getenv("DATABRICKS_SCHEMA");
  }

  public static String getDatabricksUser() {
    return System.getenv("DATABRICKS_USER");
  }

  public static Connection getValidJDBCConnection() throws SQLException {
    // add support for properties
    return DriverManager.getConnection(getJDBCUrl(), getDatabricksUser(), getDatabricksToken());
  }

  public static String getJDBCUrl() {
    String template =
        "jdbc:databricks://%s/default;transportMode=http;ssl=1;AuthMech=3;httpPath=%s";
    String host = getDatabricksHost();
    String httpPath = getDatabricksHTTPPath();

    return String.format(template, host, httpPath);
  }

  public static boolean executeSQL(String sql) {
    try {
      Connection conn = getValidJDBCConnection();
      conn.createStatement().execute(sql);
      conn.close();
      return true;
    } catch (SQLException e) {
      System.out.println("Error executing SQL: " + e.getMessage());
      return false;
    }
  }

  public static ResultSet executeQuery(String sql) {
    try {
      Connection conn = getValidJDBCConnection();
      ResultSet rs = conn.createStatement().executeQuery(sql);
      conn.close();
      return rs;
    } catch (SQLException e) {
      System.out.println("Error executing SQL: " + e.getMessage());
      return null;
    }
  }

  public static void setupDatabaseTable(String tableName) {
    String tableDeletionSQL = "DROP TABLE IF EXISTS " + getFullyQualifiedTableName(tableName);

    executeSQL(tableDeletionSQL);

    String tableCreationSQL =
        "CREATE TABLE IF NOT EXISTS "
            + getFullyQualifiedTableName(tableName)
            + " (id INT PRIMARY KEY, col1 VARCHAR(255), col2 VARCHAR(255))";

    executeSQL(tableCreationSQL);
  }

<<<<<<< HEAD
  public static void setupDatabaseTable(String tableName, String tableCreationSQL) {
    String tableDeletionSQL =
        "DROP TABLE IF EXISTS "
            + getFullyQualifiedTableName(tableName);

    executeSQL(tableDeletionSQL);
    executeSQL(tableCreationSQL);
=======
  public static void deleteTable(String tableName) {
    String SQL = "DROP TABLE IF EXISTS " + getFullyQualifiedTableName(tableName);
    executeSQL(SQL);
>>>>>>> ddb7698c
  }

  public static String getFullyQualifiedTableName(String tableName) {
    return getDatabricksCatalog() + "." + getDatabricksSchema() + "." + tableName;
  }
}<|MERGE_RESOLUTION|>--- conflicted
+++ resolved
@@ -84,7 +84,6 @@
     executeSQL(tableCreationSQL);
   }
 
-<<<<<<< HEAD
   public static void setupDatabaseTable(String tableName, String tableCreationSQL) {
     String tableDeletionSQL =
         "DROP TABLE IF EXISTS "
@@ -92,11 +91,11 @@
 
     executeSQL(tableDeletionSQL);
     executeSQL(tableCreationSQL);
-=======
+  }
+
   public static void deleteTable(String tableName) {
     String SQL = "DROP TABLE IF EXISTS " + getFullyQualifiedTableName(tableName);
     executeSQL(SQL);
->>>>>>> ddb7698c
   }
 
   public static String getFullyQualifiedTableName(String tableName) {

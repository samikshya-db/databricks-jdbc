package com.databricks.jdbc.integration;

import static com.databricks.jdbc.driver.DatabricksJdbcConstants.FAKE_SERVICE_URI_PROP_SUFFIX;
import static com.databricks.jdbc.driver.DatabricksJdbcConstants.IS_FAKE_SERVICE_TEST_PROP;
import static com.databricks.jdbc.integration.fakeservice.FakeServiceExtension.TARGET_URI_PROP_SUFFIX;

import com.databricks.jdbc.driver.DatabricksJdbcConstants.FakeServiceType;
import java.net.URI;
import java.net.URISyntaxException;
import java.sql.Connection;
import java.sql.DriverManager;
import java.sql.ResultSet;
import java.sql.SQLException;
import java.util.Map;

/** Utility class to support integration tests * */
public class IntegrationTestUtil {

  private static Connection JDBCConnection;

  public static String getDatabricksHost() {
    if (Boolean.parseBoolean(System.getProperty(IS_FAKE_SERVICE_TEST_PROP))) {
      // Target base URL of the fake service type
      String serviceURI =
          System.getProperty(
              FakeServiceType.SQL_EXEC.name().toLowerCase() + TARGET_URI_PROP_SUFFIX);
      URI fakeServiceURI;
      try {
        // Fake service URL for the base URL
        fakeServiceURI = new URI(System.getProperty(serviceURI + FAKE_SERVICE_URI_PROP_SUFFIX));
      } catch (URISyntaxException e) {
        throw new RuntimeException(e);
      }

      return fakeServiceURI.getAuthority();
    }

    // includes port
    return System.getenv("DATABRICKS_HOST");
  }

  public static String getDatabricksBenchfoodHost() {
    // includes port
    return System.getenv("DATABRICKS_BENCHFOOD_HOST");
  }

  public static String getDatabricksDogfoodHost() {
    return System.getenv("DATABRICKS_DOGFOOD_HOST");
  }

  public static String getDatabricksBenchmarkingHost() {
    // includes port
    return System.getenv("DATABRICKS_BENCHMARKING_HOST");
  }

  public static String getDatabricksToken() {
    return System.getenv("DATABRICKS_TOKEN");
  }

  public static String getDatabricksDogfoodToken() {
    return System.getenv("DATABRICKS_DOGFOOD_TOKEN");
  }

  public static String getDatabricksBenchfoodToken() {
    return System.getenv("DATABRICKS_BENCHFOOD_TOKEN");
  }

  public static String getDatabricksBenchmarkingToken() {
    return System.getenv("DATABRICKS_BENCHMARKING_TOKEN");
  }

  public static String getDatabricksHTTPPath() {
    return System.getenv("DATABRICKS_HTTP_PATH");
  }

  public static String getDatabricksBenchfoodHTTPPath() {
    return System.getenv("DATABRICKS_BENCHFOOD_HTTP_PATH");
  }

  public static String getDatabricksDogfoodHTTPPath() {
    return System.getenv("DATABRICKS_DOGFOOD_HTTP_PATH");
  }

  public static String getDatabricksBenchmarkingHTTPPath() {
    return System.getenv("DATABRICKS_BENCHMARKING_HTTP_PATH");
  }

  public static String getDatabricksCatalog() {
    return System.getenv("DATABRICKS_CATALOG");
  }

  public static String getDatabricksSchema() {
    return System.getenv("DATABRICKS_SCHEMA");
  }

  public static String getDatabricksUser() {
    return System.getenv("DATABRICKS_USER");
  }

  public static Connection getValidJDBCConnection() throws SQLException {
    // add support for properties
    return DriverManager.getConnection(getJDBCUrl(), getDatabricksUser(), getDatabricksToken());
  }

<<<<<<< HEAD
  public static Connection getValidJDBCConnection(Map<String, String> args) throws SQLException {
    return DriverManager.getConnection(getJDBCUrl(args), getDatabricksUser(), getDatabricksToken());
=======
  public static Connection getDogfoodJDBCConnection() throws SQLException {
    return DriverManager.getConnection(
        getDogfoodJDBCUrl(), getDatabricksUser(), getDatabricksDogfoodToken());
>>>>>>> 36926ffb
  }

  public static Connection getBenchfoodJDBCConnection() throws SQLException {
    return DriverManager.getConnection(
        getBenchfoodJDBCUrl(), getDatabricksUser(), getDatabricksBenchfoodToken());
  }

  public static Connection getBenchmarkingJDBCConnection() throws SQLException {
    return DriverManager.getConnection(
        getBenchmarkingJDBCUrl(), getDatabricksUser(), getDatabricksBenchmarkingToken());
  }

  public static void resetJDBCConnection() {
    JDBCConnection = null;
  }

  public static String getJDBCUrl() {
    String template =
        Boolean.parseBoolean(System.getProperty(IS_FAKE_SERVICE_TEST_PROP))
            ? "jdbc:databricks://%s/default;transportMode=http;ssl=0;AuthMech=3;httpPath=%s"
            : "jdbc:databricks://%s/default;ssl=1;AuthMech=3;httpPath=%s";

    String host = getDatabricksHost();
    String httpPath = getDatabricksHTTPPath();

    return String.format(template, host, httpPath);
  }

  public static String getJDBCUrl(Map<String, String> args) {
    String template =
        Boolean.parseBoolean(System.getProperty(IS_FAKE_SERVICE_TEST_PROP))
            ? "jdbc:databricks://%s/default;transportMode=http;ssl=0;AuthMech=3;httpPath=%s"
            : "jdbc:databricks://%s/default;ssl=1;AuthMech=3;httpPath=%s";

    String host = getDatabricksHost();
    String httpPath = getDatabricksHTTPPath();

    StringBuilder url = new StringBuilder(String.format(template, host, httpPath));
    for (Map.Entry<String, String> entry : args.entrySet()) {
      url.append(";");
      url.append(entry.getKey());
      url.append("=");
      url.append(entry.getValue());
    }

    return url.toString();
  }

  public static String getBenchfoodJDBCUrl() {
    String template =
        "jdbc:databricks://%s/default;transportMode=http;ssl=1;AuthMech=3;httpPath=%s";
    String host = getDatabricksBenchfoodHost();
    String httpPath = getDatabricksBenchfoodHTTPPath();

    return String.format(template, host, httpPath);
  }

  public static String getDogfoodJDBCUrl() {
    String template =
        "jdbc:databricks://%s/default;transportMode=http;ssl=1;AuthMech=3;httpPath=%s";
    String host = getDatabricksDogfoodHost();
    String httpPath = getDatabricksDogfoodHTTPPath();

    return String.format(template, host, httpPath);
  }

  public static String getBenchmarkingJDBCUrl() {
    String template =
        "jdbc:databricks://%s/default;transportMode=http;ssl=1;AuthMech=3;httpPath=%s";
    String host = getDatabricksBenchmarkingHost();
    String httpPath = getDatabricksBenchmarkingHTTPPath();

    return String.format(template, host, httpPath);
  }

  public static boolean executeSQL(String sql) {
    try {
      if (JDBCConnection == null) JDBCConnection = getValidJDBCConnection();
      JDBCConnection.createStatement().execute(sql);
      return true;
    } catch (SQLException e) {
      System.out.println("Error executing SQL: " + e.getMessage());
      return false;
    }
  }

  public static ResultSet executeQuery(String sql) {
    try {
      if (JDBCConnection == null) JDBCConnection = getValidJDBCConnection();
      ResultSet rs = JDBCConnection.createStatement().executeQuery(sql);
      return rs;
    } catch (SQLException e) {
      System.out.println("Error executing SQL: " + e.getMessage());
      return null;
    }
  }

  public static void setupDatabaseTable(String tableName) {
    String tableDeletionSQL = "DROP TABLE IF EXISTS " + getFullyQualifiedTableName(tableName);
    executeSQL(tableDeletionSQL);

    String tableCreationSQL =
        "CREATE TABLE IF NOT EXISTS "
            + getFullyQualifiedTableName(tableName)
            + " (id INT PRIMARY KEY, col1 VARCHAR(255), col2 VARCHAR(255))";

    executeSQL(tableCreationSQL);
  }

  public static void setupDatabaseTable(String tableName, String tableCreationSQL) {
    String tableDeletionSQL = "DROP TABLE IF EXISTS " + getFullyQualifiedTableName(tableName);

    executeSQL(tableDeletionSQL);
    executeSQL(tableCreationSQL);
  }

  public static void deleteTable(String tableName) {
    String SQL = "DROP TABLE IF EXISTS " + getFullyQualifiedTableName(tableName);
    executeSQL(SQL);
  }

  public static String getFullyQualifiedTableName(String tableName) {
    return getDatabricksCatalog() + "." + getDatabricksSchema() + "." + tableName;
  }

  public static void insertTestDataForJoins(String table1Name, String table2Name) {
    // Insert data into the first table
    String insertTable1SQL1 =
        "INSERT INTO "
            + getFullyQualifiedTableName(table1Name)
            + " (id, col1, col2) VALUES (1, 'value1_table1', 'value2_table1')";
    executeSQL(insertTable1SQL1);

    String insertTable1SQL2 =
        "INSERT INTO "
            + getFullyQualifiedTableName(table1Name)
            + " (id, col1, col2) VALUES (2, 'value3_table1', 'value4_table1')";
    executeSQL(insertTable1SQL2);

    // Insert related data into the second table
    String insertTable2SQL1 =
        "INSERT INTO "
            + getFullyQualifiedTableName(table2Name)
            + " (id, col1, col2) VALUES (1, 'related_value1_table2', 'related_value2_table2')";
    executeSQL(insertTable2SQL1);

    String insertTable2SQL2 =
        "INSERT INTO "
            + getFullyQualifiedTableName(table2Name)
            + " (id, col1, col2) VALUES (2, 'related_value3_table2', 'related_value4_table2')";
    executeSQL(insertTable2SQL2);
  }

  public static void insertTestData(String tableName) {
    String insertSQL =
        "INSERT INTO "
            + getFullyQualifiedTableName(tableName)
            + " (id, col1, col2) VALUES (1, 'value1', 'value2')";
    executeSQL(insertSQL);
  }
}<|MERGE_RESOLUTION|>--- conflicted
+++ resolved
@@ -102,14 +102,13 @@
     return DriverManager.getConnection(getJDBCUrl(), getDatabricksUser(), getDatabricksToken());
   }
 
-<<<<<<< HEAD
-  public static Connection getValidJDBCConnection(Map<String, String> args) throws SQLException {
-    return DriverManager.getConnection(getJDBCUrl(args), getDatabricksUser(), getDatabricksToken());
-=======
   public static Connection getDogfoodJDBCConnection() throws SQLException {
     return DriverManager.getConnection(
         getDogfoodJDBCUrl(), getDatabricksUser(), getDatabricksDogfoodToken());
->>>>>>> 36926ffb
+  }
+
+  public static Connection getValidJDBCConnection(Map<String, String> args) throws SQLException {
+    return DriverManager.getConnection(getJDBCUrl(args), getDatabricksUser(), getDatabricksToken());
   }
 
   public static Connection getBenchfoodJDBCConnection() throws SQLException {

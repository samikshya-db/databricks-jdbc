--- conflicted
+++ resolved
@@ -58,12 +58,8 @@
     when(session.getConnectionContext()).thenReturn(connectionContext);
 
     ResultData data = new ResultData();
-<<<<<<< HEAD
-    ResultManifest manifest = new ResultManifest().setIsVolumeOperation(true);
-=======
     ResultManifest manifest =
         new ResultManifest().setIsVolumeOperation(true).setFormat(Format.JSON_ARRAY);
->>>>>>> 3f08230c
     IExecutionResult result =
         ExecutionResultFactory.getResultSet(data, manifest, "statementId", session);
 

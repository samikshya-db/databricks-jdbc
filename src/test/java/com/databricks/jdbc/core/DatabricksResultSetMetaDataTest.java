package com.databricks.jdbc.core;

import com.databricks.jdbc.client.impl.thrift.generated.TColumnDesc;
import com.databricks.jdbc.client.impl.thrift.generated.TGetResultSetMetadataResp;
import com.databricks.jdbc.client.impl.thrift.generated.TTableSchema;
import com.databricks.jdbc.client.sqlexec.ResultManifest;
import com.databricks.jdbc.driver.DatabricksJdbcConstants;
import com.databricks.sdk.service.sql.ColumnInfo;
import com.databricks.sdk.service.sql.ColumnInfoTypeName;
import com.databricks.sdk.service.sql.ResultSchema;
import java.sql.SQLException;
import java.util.Collections;
import java.util.List;
import org.junit.jupiter.api.Assertions;
import org.junit.jupiter.api.Test;

public class DatabricksResultSetMetaDataTest {
  private static final String STATEMENT_ID = "statementId";

  public ColumnInfo getColumn(String name, ColumnInfoTypeName typeName, String typeText) {
    ColumnInfo columnInfo = new ColumnInfo();
    columnInfo.setName(name);
    columnInfo.setTypeName(typeName);
    columnInfo.setTypeText(typeText);
    return columnInfo;
  }

  public ResultManifest getResultManifest() {
    ResultManifest manifest = new ResultManifest();
    manifest.setTotalRowCount(10L);
    ResultSchema schema = new ResultSchema();
    schema.setColumnCount(3L);
    ColumnInfo col1 = getColumn("col1", ColumnInfoTypeName.INT, "int");
    ColumnInfo col2 = getColumn("col2", ColumnInfoTypeName.STRING, "string");
    ColumnInfo col2dup = getColumn("col2", ColumnInfoTypeName.DOUBLE, "double");
    ColumnInfo col3 = getColumn("col5", null, "double");
    schema.setColumns(List.of(col1, col2, col2dup, col3));
    manifest.setSchema(schema);
    return manifest;
  }

  public TGetResultSetMetadataResp getThriftResultManifest() {
    TGetResultSetMetadataResp resultSetMetadataResp = new TGetResultSetMetadataResp();
    TColumnDesc columnDesc = new TColumnDesc().setColumnName("testCol");
    TTableSchema schema = new TTableSchema().setColumns(Collections.singletonList(columnDesc));
    resultSetMetadataResp.setSchema(schema);
    return resultSetMetadataResp;
  }

  @Test
  public void testColumnsWithSameNameAndNullTypeName() throws SQLException {
    ResultManifest resultManifest = getResultManifest();
    DatabricksResultSetMetaData metaData =
        new DatabricksResultSetMetaData(STATEMENT_ID, resultManifest);
    Assertions.assertEquals(4, metaData.getColumnCount());
    Assertions.assertEquals("col1", metaData.getColumnName(1));
    Assertions.assertEquals("col2", metaData.getColumnName(2));
    Assertions.assertEquals("col2", metaData.getColumnName(3));
    Assertions.assertEquals("col5", metaData.getColumnName(4));
    Assertions.assertEquals(10, metaData.getTotalRows());
    Assertions.assertEquals(2, metaData.getColumnNameIndex("col2"));

    metaData =
        new DatabricksResultSetMetaData(
            STATEMENT_ID,
            List.of("col1", "col2", "col2"),
            List.of("int", "string", "double"),
            List.of(4, 12, 8),
            List.of(0, 0, 0),
            10);
    Assertions.assertEquals(3, metaData.getColumnCount());
    Assertions.assertEquals("col1", metaData.getColumnName(1));
    Assertions.assertEquals("col2", metaData.getColumnName(2));
    Assertions.assertEquals("col2", metaData.getColumnName(3));
    Assertions.assertEquals(10, metaData.getTotalRows());
    Assertions.assertEquals(2, metaData.getColumnNameIndex("col2"));
  }

  @Test
<<<<<<< HEAD
  public void testColumnsForVolumeOperation() throws SQLException {
    ResultManifest resultManifest = getResultManifest();
    resultManifest.setIsVolumeOperation(true);
    DatabricksResultSetMetaData metaData =
        new DatabricksResultSetMetaData(STATEMENT_ID, resultManifest);
    Assertions.assertEquals(1, metaData.getColumnCount());
    Assertions.assertEquals(
        DatabricksJdbcConstants.VOLUME_OPERATION_STATUS_COLUMN_NAME, metaData.getColumnName(1));
    Assertions.assertEquals(10, metaData.getTotalRows());
    Assertions.assertEquals(
        1,
        metaData.getColumnNameIndex(DatabricksJdbcConstants.VOLUME_OPERATION_STATUS_COLUMN_NAME));
=======
  public void testThriftColumns() throws SQLException {
    DatabricksResultSetMetaData metaData =
        new DatabricksResultSetMetaData(STATEMENT_ID, getThriftResultManifest(), 10);
    Assertions.assertEquals(10, metaData.getTotalRows());
    Assertions.assertEquals(1, metaData.getColumnCount());
    Assertions.assertEquals("testCol", metaData.getColumnName(1));
  }

  @Test
  public void testEmptyAndNullThriftColumns() throws SQLException {
    TGetResultSetMetadataResp resultSetMetadataResp = new TGetResultSetMetadataResp();
    DatabricksResultSetMetaData metaData =
        new DatabricksResultSetMetaData(STATEMENT_ID, resultSetMetadataResp, 0);
    Assertions.assertEquals(0, metaData.getColumnCount());

    resultSetMetadataResp.setSchema(new TTableSchema());
    Assertions.assertEquals(0, metaData.getColumnCount());
>>>>>>> b9604d10
  }
}<|MERGE_RESOLUTION|>--- conflicted
+++ resolved
@@ -77,7 +77,6 @@
   }
 
   @Test
-<<<<<<< HEAD
   public void testColumnsForVolumeOperation() throws SQLException {
     ResultManifest resultManifest = getResultManifest();
     resultManifest.setIsVolumeOperation(true);
@@ -90,7 +89,9 @@
     Assertions.assertEquals(
         1,
         metaData.getColumnNameIndex(DatabricksJdbcConstants.VOLUME_OPERATION_STATUS_COLUMN_NAME));
-=======
+  }
+
+  @Test
   public void testThriftColumns() throws SQLException {
     DatabricksResultSetMetaData metaData =
         new DatabricksResultSetMetaData(STATEMENT_ID, getThriftResultManifest(), 10);
@@ -108,6 +109,5 @@
 
     resultSetMetadataResp.setSchema(new TTableSchema());
     Assertions.assertEquals(0, metaData.getColumnCount());
->>>>>>> b9604d10
   }
 }
--- conflicted
+++ resolved
@@ -183,13 +183,8 @@
   void testEnableTelemetry() throws Exception {
     DriverManager.registerDriver(new Driver());
     String jdbcUrl =
-<<<<<<< HEAD
-        "jdbc:databricks://e2-dogfood.staging.cloud.databricks.com:443/default;transportMode=https;ssl=1;AuthMech=3;httpPath=/sql/1.0/warehouses/791ba2a31c7fd70a;";
-    Connection con = DriverManager.getConnection(jdbcUrl, "jothi.prakash@databricks.com", "xx");
-=======
         "jdbc:databricks://e2-dogfood.staging.cloud.databricks.com:443/default;transportMode=https;ssl=1;AuthMech=3;httpPath=/sql/1.0/warehouses/791ba2a31c7fd70a;enableTelemetry=1";
     Connection con = DriverManager.getConnection(jdbcUrl, "token", "x");
->>>>>>> 043d82a7
     System.out.println("Connection established......");
     con.close();
   }

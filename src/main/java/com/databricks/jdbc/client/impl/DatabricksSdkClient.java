package com.databricks.jdbc.client.impl;

import com.databricks.jdbc.client.DatabricksClient;
import com.databricks.jdbc.client.StatementType;
import com.databricks.jdbc.core.DatabricksResultSet;
import com.databricks.jdbc.core.ImmutableSqlParameter;
import com.databricks.jdbc.core.DatabricksSQLException;
import com.databricks.jdbc.core.IDatabricksResultSet;
import com.databricks.jdbc.core.IDatabricksSession;
import com.databricks.jdbc.driver.IDatabricksConnectionContext;
import com.databricks.sdk.WorkspaceClient;
import com.databricks.sdk.core.DatabricksConfig;
import com.databricks.sdk.service.sql.*;
import com.google.common.annotations.VisibleForTesting;

import java.sql.SQLException;
<<<<<<< HEAD
import java.util.Map;
=======
import java.util.Optional;
>>>>>>> 87a82f35

/**
 * Implementation of DatabricksClient interface using Databricks Java SDK.
 */
public class DatabricksSdkClient implements DatabricksClient {

  private static final String ASYNC_TIMEOUT_VALUE = "0s";
  private static final int STATEMENT_RESULT_POLL_INTERVAL_MILLIS = 200;

  private final IDatabricksConnectionContext connectionContext;
  private final DatabricksConfig databricksConfig;
  private final WorkspaceClient workspaceClient;

  public DatabricksSdkClient(IDatabricksConnectionContext connectionContext) {
    this.connectionContext = connectionContext;
    // Handle more auth types
    this.databricksConfig = new DatabricksConfig()
        .setHost(connectionContext.getHostUrl())
        .setToken(connectionContext.getToken());

    this.workspaceClient = new WorkspaceClient(databricksConfig);
  }

  public DatabricksSdkClient(IDatabricksConnectionContext connectionContext, StatementExecutionService statementExecutionService) {
    this.connectionContext = connectionContext;
    // Handle more auth types
    this.databricksConfig = new DatabricksConfig()
        .setHost(connectionContext.getHostUrl())
        .setToken(connectionContext.getToken());

    this.workspaceClient = new WorkspaceClient(true).withStatementExecutionImpl(statementExecutionService);
  }

  @Override
  public Session createSession(String warehouseId) {
    CreateSessionRequest createSessionRequest = new CreateSessionRequest()
        .setWarehouseId(warehouseId);
    return workspaceClient.statementExecution().createSession(createSessionRequest);
  }

  @Override
  public void deleteSession(String sessionId) {
    workspaceClient.statementExecution().deleteSession(sessionId);
  }

  @Override
<<<<<<< HEAD
  public DatabricksResultSet executeStatement(String statement, String sessionId, String warehouseId,
                                              Map<Integer, ImmutableSqlParameter> parameters,
                                              StatementType statementType) throws SQLException {

    Format format = useCloudFetchForResult(statementType) ? Format.ARROW_STREAM : Format.JSON_ARRAY;
    Disposition disposition = useCloudFetchForResult(statementType) ? Disposition.EXTERNAL_LINKS : Disposition.INLINE;
=======
  public DatabricksResultSet executeStatement(
      String statement, String warehouseId, boolean isInternal, IDatabricksSession session) throws SQLException {
    // TODO: change disposition and format, and handle pending result
>>>>>>> 87a82f35
    ExecuteStatementRequest request = new ExecuteStatementRequest()
        .setStatement(statement)
        .setWarehouseId(warehouseId)
        .setDisposition(disposition)
        .setFormat(format)
        .setWaitTimeout(ASYNC_TIMEOUT_VALUE)
        .setSessionId(session.getSessionId());

    ExecuteStatementResponse response = workspaceClient.statementExecution().executeStatement(request);
    String statementId = response.getStatementId();
    StatementState responseState = response.getStatus().getState();

    // TODO: Add timeout
    while (responseState == StatementState.PENDING || responseState == StatementState.RUNNING) {
      try {
        // TODO: make this configurable
        Thread.sleep(STATEMENT_RESULT_POLL_INTERVAL_MILLIS);
      } catch (InterruptedException e) {
        // TODO: Handle gracefully
        throw new DatabricksSQLException("Statement execution fetch interrupted");
      }
      response = wrapGetStatementResponse(workspaceClient.statementExecution().getStatement(statementId));
      responseState = response.getStatus().getState();
    }
    if (responseState != StatementState.SUCCEEDED) {
      handleFailedExecution(responseState, statementId);
    }

    return new DatabricksResultSet(response.getStatus(), statementId, response.getResult(),
<<<<<<< HEAD
          response.getManifest(), statementType);
  }

  private boolean useCloudFetchForResult(StatementType statementType) {
    return statementType == StatementType.QUERY || statementType == StatementType.SQL;
=======
          response.getManifest(), session);
>>>>>>> 87a82f35
  }

  @Override
  public void closeStatement(String statementId) {
    workspaceClient.statementExecution().closeStatement(statementId);
  }

  @Override
  public Optional<ExternalLink> getResultChunk(String statementId, long chunkIndex) {
    return workspaceClient.statementExecution().getStatementResultChunkN(statementId, chunkIndex).getExternalLinks().stream().findFirst();
  }

  /**
   * Handles a failed execution and throws appropriate exception
   */
  private void handleFailedExecution(StatementState statementState, String statementId) throws SQLException {

    switch (statementState) {
      case FAILED:
      case CLOSED:
      case CANCELED:
        // TODO: Handle differently for failed, closed and cancelled with proper error codes
        throw new DatabricksSQLException("Statement execution failed " + statementId);
      default:
        throw new IllegalStateException("Invalid state for error");
    }
  }

  private ExecuteStatementResponse wrapGetStatementResponse(GetStatementResponse getStatementResponse) {
    return new ExecuteStatementResponse().setStatementId(getStatementResponse.getStatementId())
        .setStatus(getStatementResponse.getStatus())
        .setManifest(getStatementResponse.getManifest())
        .setResult(getStatementResponse.getResult());
  }
}<|MERGE_RESOLUTION|>--- conflicted
+++ resolved
@@ -3,22 +3,17 @@
 import com.databricks.jdbc.client.DatabricksClient;
 import com.databricks.jdbc.client.StatementType;
 import com.databricks.jdbc.core.DatabricksResultSet;
+import com.databricks.jdbc.core.DatabricksSQLException;
+import com.databricks.jdbc.core.IDatabricksSession;
 import com.databricks.jdbc.core.ImmutableSqlParameter;
-import com.databricks.jdbc.core.DatabricksSQLException;
-import com.databricks.jdbc.core.IDatabricksResultSet;
-import com.databricks.jdbc.core.IDatabricksSession;
 import com.databricks.jdbc.driver.IDatabricksConnectionContext;
 import com.databricks.sdk.WorkspaceClient;
 import com.databricks.sdk.core.DatabricksConfig;
 import com.databricks.sdk.service.sql.*;
-import com.google.common.annotations.VisibleForTesting;
 
 import java.sql.SQLException;
-<<<<<<< HEAD
 import java.util.Map;
-=======
 import java.util.Optional;
->>>>>>> 87a82f35
 
 /**
  * Implementation of DatabricksClient interface using Databricks Java SDK.
@@ -65,18 +60,12 @@
   }
 
   @Override
-<<<<<<< HEAD
-  public DatabricksResultSet executeStatement(String statement, String sessionId, String warehouseId,
-                                              Map<Integer, ImmutableSqlParameter> parameters,
-                                              StatementType statementType) throws SQLException {
+  public DatabricksResultSet executeStatement(
+      String statement, String warehouseId, Map<Integer, ImmutableSqlParameter> parameters,
+      StatementType statementType, IDatabricksSession session) throws SQLException {
 
     Format format = useCloudFetchForResult(statementType) ? Format.ARROW_STREAM : Format.JSON_ARRAY;
     Disposition disposition = useCloudFetchForResult(statementType) ? Disposition.EXTERNAL_LINKS : Disposition.INLINE;
-=======
-  public DatabricksResultSet executeStatement(
-      String statement, String warehouseId, boolean isInternal, IDatabricksSession session) throws SQLException {
-    // TODO: change disposition and format, and handle pending result
->>>>>>> 87a82f35
     ExecuteStatementRequest request = new ExecuteStatementRequest()
         .setStatement(statement)
         .setWarehouseId(warehouseId)
@@ -106,15 +95,11 @@
     }
 
     return new DatabricksResultSet(response.getStatus(), statementId, response.getResult(),
-<<<<<<< HEAD
-          response.getManifest(), statementType);
+          response.getManifest(), statementType, session);
   }
 
   private boolean useCloudFetchForResult(StatementType statementType) {
     return statementType == StatementType.QUERY || statementType == StatementType.SQL;
-=======
-          response.getManifest(), session);
->>>>>>> 87a82f35
   }
 
   @Override

package com.databricks.jdbc.client.impl.sdk;

import static com.databricks.jdbc.client.impl.helper.MetadataResultConstants.DEFAULT_TABLE_TYPES;
import static com.databricks.jdbc.client.impl.sdk.ResultConstants.TYPE_INFO_RESULT;

import com.databricks.jdbc.client.DatabricksMetadataClient;
import com.databricks.jdbc.client.StatementType;
import com.databricks.jdbc.client.impl.helper.CommandBuilder;
import com.databricks.jdbc.client.impl.helper.CommandName;
import com.databricks.jdbc.client.impl.helper.MetadataResultSetBuilder;
import com.databricks.jdbc.core.*;
import java.sql.ResultSet;
import java.sql.SQLException;
import java.util.*;
import org.slf4j.Logger;
import org.slf4j.LoggerFactory;

/**
 * This is for the new SQL commands added in runtime. Note that the DatabricksMetadataSdkClient will
 * be replaced by this class once runtime code is merged and this class is tested end to end.
 * https://docs.google.com/document/d/1E28o7jyPIp6_byZHGD5Eyc4uwGVSydX5o9PaiSY1V4s/edit#heading=h.681k0yimshae
 * Tracking bug for replacement: (PECO-1502)
 */
public class DatabricksNewMetadataSdkClient implements DatabricksMetadataClient {

  private static final Logger LOGGER =
      LoggerFactory.getLogger(DatabricksNewMetadataSdkClient.class);
  private final DatabricksSdkClient sdkClient;

  public DatabricksNewMetadataSdkClient(DatabricksSdkClient sdkClient) {
    this.sdkClient = sdkClient;
  }

  @Override
  public DatabricksResultSet listTypeInfo(IDatabricksSession session) {
    LOGGER.debug("public ResultSet getTypeInfo()");
    return TYPE_INFO_RESULT;
  }

  @Override
  public DatabricksResultSet listCatalogs(IDatabricksSession session) throws SQLException {
    CommandBuilder commandBuilder = new CommandBuilder(session);
    String SQL = commandBuilder.getSQLString(CommandName.LIST_CATALOGS);
    LOGGER.debug("SQL command to fetch catalogs: {}", SQL);
    return MetadataResultSetBuilder.getCatalogsResult(
        getResultSet(SQL, session, StatementType.METADATA));
  }

  @Override
  public DatabricksResultSet listSchemas(
      IDatabricksSession session, String catalog, String schemaNamePattern) throws SQLException {
    CommandBuilder commandBuilder =
        new CommandBuilder(catalog, session).setSchemaPattern(schemaNamePattern);
    String SQL = commandBuilder.getSQLString(CommandName.LIST_SCHEMAS);
    LOGGER.debug("SQL command to fetch schemas: {}", SQL);
    return MetadataResultSetBuilder.getSchemasResult(
        getResultSet(SQL, session, StatementType.METADATA), catalog);
  }

  @Override
  public DatabricksResultSet listTables(
      IDatabricksSession session,
      String catalog,
      String schemaNamePattern,
      String tableNamePattern,
      String[] tableTypes)
      throws SQLException {
    tableTypes =
        Optional.ofNullable(tableTypes)
            .filter(types -> types.length > 0)
            .orElse(DEFAULT_TABLE_TYPES);
    CommandBuilder commandBuilder =
        new CommandBuilder(catalog, session)
            .setSchemaPattern(schemaNamePattern)
            .setTablePattern(tableNamePattern);
    String SQL = commandBuilder.getSQLString(CommandName.LIST_TABLES);
<<<<<<< HEAD
    return MetadataResultSetBuilder.getTablesResult(
        getResultSet(SQL, session, StatementType.METADATA));
=======
    return MetadataResultSetBuilder.getTablesResult(getResultSet(SQL, session), tableTypes);
>>>>>>> 59456774
  }

  @Override
  public DatabricksResultSet listTableTypes(IDatabricksSession session) throws SQLException {
    LOGGER.debug("Returning list of table types.");
    return MetadataResultSetBuilder.getTableTypesResult();
  }

  @Override
  public DatabricksResultSet listColumns(
      IDatabricksSession session,
      String catalog,
      String schemaNamePattern,
      String tableNamePattern,
      String columnNamePattern)
      throws SQLException {
    CommandBuilder commandBuilder =
        new CommandBuilder(catalog, session)
            .setSchemaPattern(schemaNamePattern)
            .setTablePattern(tableNamePattern)
            .setColumnPattern(columnNamePattern);
    String SQL = commandBuilder.getSQLString(CommandName.LIST_COLUMNS);
    return MetadataResultSetBuilder.getColumnsResult(
        getResultSet(SQL, session, StatementType.QUERY));
  }

  @Override
  public DatabricksResultSet listFunctions(
      IDatabricksSession session,
      String catalog,
      String schemaNamePattern,
      String functionNamePattern)
      throws SQLException {
    CommandBuilder commandBuilder =
        new CommandBuilder(catalog, session)
            .setSchemaPattern(schemaNamePattern)
            .setFunctionPattern(functionNamePattern);
    String SQL = commandBuilder.getSQLString(CommandName.LIST_FUNCTIONS);
    LOGGER.debug("SQL command to fetch functions: {}", SQL);
    return MetadataResultSetBuilder.getFunctionsResult(
        getResultSet(SQL, session, StatementType.METADATA));
  }

  @Override
  public DatabricksResultSet listPrimaryKeys(
      IDatabricksSession session, String catalog, String schema, String table) throws SQLException {
    CommandBuilder commandBuilder =
        new CommandBuilder(catalog, session).setSchema(schema).setTable(table);
    String SQL = commandBuilder.getSQLString(CommandName.LIST_PRIMARY_KEYS);
    LOGGER.debug("SQL command to fetch primary keys: {}", SQL);
    return MetadataResultSetBuilder.getPrimaryKeysResult(
        getResultSet(SQL, session, StatementType.METADATA));
  }

  private ResultSet getResultSet(
      String SQL, IDatabricksSession session, StatementType statementType) throws SQLException {
    return sdkClient.executeStatement(
        SQL,
        session.getComputeResource(),
        new HashMap<Integer, ImmutableSqlParameter>(),
        statementType,
        session,
        null /* parentStatement */);
  }
}<|MERGE_RESOLUTION|>--- conflicted
+++ resolved
@@ -74,12 +74,8 @@
             .setSchemaPattern(schemaNamePattern)
             .setTablePattern(tableNamePattern);
     String SQL = commandBuilder.getSQLString(CommandName.LIST_TABLES);
-<<<<<<< HEAD
     return MetadataResultSetBuilder.getTablesResult(
-        getResultSet(SQL, session, StatementType.METADATA));
-=======
-    return MetadataResultSetBuilder.getTablesResult(getResultSet(SQL, session), tableTypes);
->>>>>>> 59456774
+        getResultSet(SQL, session, StatementType.METADATA), tableTypes);
   }
 
   @Override

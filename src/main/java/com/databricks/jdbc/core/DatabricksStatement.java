package com.databricks.jdbc.core;


import com.databricks.jdbc.client.StatementType;
import org.slf4j.Logger;
import org.slf4j.LoggerFactory;

import java.sql.*;
import java.util.HashMap;
import java.util.Map;

public class DatabricksStatement implements IDatabricksStatement, Statement {

  private static final Logger LOGGER = LoggerFactory.getLogger(DatabricksStatement.class);
  private final DatabricksConnection connection;
  DatabricksResultSet resultSet;
  private String statementId;
  private boolean isClosed;
  private boolean closeOnCompletion;

  public DatabricksStatement(DatabricksConnection connection) {
    this.connection = connection;
    this.resultSet = null;
    this.statementId = null;
    this.isClosed = false;
  }

  @Override
  public String getSessionId() {
    return connection.getSession().getSessionId();
  }

  @Override
  public ResultSet executeQuery(String sql) throws SQLException {
    checkIfClosed();
    return executeInternal(sql, new HashMap<Integer, ImmutableSqlParameter>(), StatementType.QUERY);
  }

  @Override
  public int executeUpdate(String sql) throws SQLException {
    checkIfClosed();
    executeInternal(
            sql, new HashMap<Integer, ImmutableSqlParameter>(), StatementType.UPDATE);
    return (int) resultSet.getUpdateCount();
  }

  @Override
  public void close() throws SQLException {
<<<<<<< HEAD
    LOGGER.debug("public void close()");
    this.isClosed = true;
    this.connection.getSession().getDatabricksClient().closeStatement(statementId);
=======
    close(true);
>>>>>>> d16686ef
  }

  @Override
  public void close(boolean removeFromSession) throws SQLException {
<<<<<<< HEAD
    LOGGER.debug("public void close(boolean removeFromSession)");
    close();
=======
    this.isClosed = true;
    this.connection.getSession().getDatabricksClient().closeStatement(statementId);
    if (resultSet != null) {
      this.resultSet.close();
      this.resultSet = null;
    }
>>>>>>> d16686ef
    if (removeFromSession) {
      this.connection.closeStatement(this);
    }
  }

  @Override
  public int getMaxFieldSize() throws SQLException {
    LOGGER.debug("public int getMaxFieldSize()");
    throw new UnsupportedOperationException("Not implemented");
  }

  @Override
  public void setMaxFieldSize(int max) throws SQLException {
    LOGGER.debug("public void setMaxFieldSize(int max = {})", max);
    throw new UnsupportedOperationException("Not implemented");
  }

  @Override
  public int getMaxRows() throws SQLException {
    LOGGER.debug("public int getMaxRows()");
    throw new UnsupportedOperationException("Not implemented");
  }

  @Override
  public void setMaxRows(int max) throws SQLException {
    LOGGER.debug("public void setMaxRows(int max = {})", max);
    throw new UnsupportedOperationException("Not implemented");
  }

  @Override
  public void setEscapeProcessing(boolean enable) throws SQLException {
    LOGGER.debug("public void setEscapeProcessing(boolean enable = {})", enable);
    throw new UnsupportedOperationException("Not implemented");
  }

  @Override
  public int getQueryTimeout() throws SQLException {
    LOGGER.debug("public int getQueryTimeout()");
    throw new UnsupportedOperationException("Not implemented");
  }

  @Override
  public void setQueryTimeout(int seconds) throws SQLException {
    LOGGER.debug("public void setQueryTimeout(int seconds = {})", seconds);
    throw new UnsupportedOperationException("Not implemented");
  }

  @Override
  public void cancel() throws SQLException {
    LOGGER.debug("public void cancel()");
    throw new UnsupportedOperationException("Not implemented");
  }

  @Override
  public SQLWarning getWarnings() throws SQLException {
    LOGGER.debug("public SQLWarning getWarnings()");
    throw new UnsupportedOperationException("Not implemented");
  }

  @Override
  public void clearWarnings() throws SQLException {
    LOGGER.debug("public void clearWarnings()");
    throw new UnsupportedOperationException("Not implemented");
  }

  @Override
  public void setCursorName(String name) throws SQLException {
    LOGGER.debug("public void setCursorName(String name = {})", name);
    throw new UnsupportedOperationException("Not implemented");
  }

  @Override
  public boolean execute(String sql) throws SQLException {
    checkIfClosed();
    resultSet = executeInternal(sql, new HashMap<Integer, ImmutableSqlParameter>(), StatementType.SQL);
    return !resultSet.hasUpdateCount();
  }

  @Override
  public ResultSet getResultSet() throws SQLException {
<<<<<<< HEAD
    LOGGER.debug("public ResultSet getResultSet()");
=======
    checkIfClosed();
>>>>>>> d16686ef
    return resultSet;
  }

  @Override
  public int getUpdateCount() throws SQLException {
<<<<<<< HEAD
    LOGGER.debug("public int getUpdateCount()");
=======
    checkIfClosed();
>>>>>>> d16686ef
    return (int) resultSet.getUpdateCount();
  }

  @Override
  public boolean getMoreResults() throws SQLException {
    LOGGER.debug("public boolean getMoreResults()");
    throw new UnsupportedOperationException("Not implemented");
  }

  @Override
  public void setFetchDirection(int direction) throws SQLException {
<<<<<<< HEAD
    LOGGER.debug("public void setFetchDirection(int direction = {})", direction);
=======
    checkIfClosed();
>>>>>>> d16686ef
    if (direction != ResultSet.FETCH_FORWARD) {
      throw new SQLFeatureNotSupportedException("Not supported");
    }
  }

  @Override
  public int getFetchDirection() throws SQLException {
<<<<<<< HEAD
    LOGGER.debug("public int getFetchDirection()");
=======
    checkIfClosed();
>>>>>>> d16686ef
    return ResultSet.FETCH_FORWARD;
  }

  @Override
  public void setFetchSize(int rows) throws SQLException {
    LOGGER.debug("public void setFetchSize(int rows = {})", rows);
    throw new UnsupportedOperationException("Not implemented");
  }

  @Override
  public int getFetchSize() throws SQLException {
    LOGGER.debug("public int getFetchSize()");
    throw new UnsupportedOperationException("Not implemented");
  }

  @Override
  public int getResultSetConcurrency() throws SQLException {
<<<<<<< HEAD
    LOGGER.debug("public int getResultSetConcurrency()");
=======
    checkIfClosed();
>>>>>>> d16686ef
    return ResultSet.CONCUR_READ_ONLY;
  }

  @Override
  public int getResultSetType() throws SQLException {
<<<<<<< HEAD
    LOGGER.debug("public int getResultSetType()");
=======
    checkIfClosed();
>>>>>>> d16686ef
    return ResultSet.TYPE_FORWARD_ONLY;
  }

  @Override
  public void addBatch(String sql) throws SQLException {
<<<<<<< HEAD
    LOGGER.debug("public void addBatch(String sql = {})", sql);
    throw new UnsupportedOperationException("Not implemented");
=======
    checkIfClosed();
    throw new DatabricksSQLFeatureNotSupportedException("Method not supported", "addBatch(String sql)");
>>>>>>> d16686ef
  }

  @Override
  public void clearBatch() throws SQLException {
<<<<<<< HEAD
    LOGGER.debug("public void clearBatch()");
    throw new UnsupportedOperationException("Not implemented");
=======
    checkIfClosed();
    throw new DatabricksSQLFeatureNotSupportedException("Method not supported", "clearBatch()");
>>>>>>> d16686ef
  }

  @Override
  public int[] executeBatch() throws SQLException {
<<<<<<< HEAD
    LOGGER.debug("public int[] executeBatch()");
    throw new UnsupportedOperationException("Not implemented");
=======
    checkIfClosed();
    throw new DatabricksSQLFeatureNotSupportedException("Method not supported", "executeBatch()");
>>>>>>> d16686ef
  }

  @Override
  public Connection getConnection() throws SQLException {
    LOGGER.debug("public Connection getConnection()");
    return this.connection;
  }

  @Override
  public boolean getMoreResults(int current) throws SQLException {
    LOGGER.debug("public boolean getMoreResults(int current = {})", current);
    throw new UnsupportedOperationException("Not implemented");
  }

  @Override
  public ResultSet getGeneratedKeys() throws SQLException {
<<<<<<< HEAD
    LOGGER.debug("public ResultSet getGeneratedKeys()");
    throw new UnsupportedOperationException("Not implemented");
=======
    checkIfClosed();
    return new EmptyResultSet();
>>>>>>> d16686ef
  }

  @Override
  public int executeUpdate(String sql, int autoGeneratedKeys) throws SQLException {
    checkIfClosed();
    if (autoGeneratedKeys == Statement.NO_GENERATED_KEYS) {
      return executeUpdate(sql);
    } else {
      throw new DatabricksSQLFeatureNotSupportedException(
          "Method not supported", "executeUpdate(String sql, int autoGeneratedKeys)");
    }
  }

  @Override
  public int executeUpdate(String sql, int[] columnIndexes) throws SQLException {
    checkIfClosed();
    throw new DatabricksSQLFeatureNotSupportedException(
        "Method not supported", "executeUpdate(String sql, int[] columnIndexes)");
  }

  @Override
  public int executeUpdate(String sql, String[] columnNames) throws SQLException {
<<<<<<< HEAD
    LOGGER.debug("public int executeUpdate(String sql, String[] columnNames)");
    throw new UnsupportedOperationException("Not implemented");
=======
    checkIfClosed();
    throw new DatabricksSQLFeatureNotSupportedException(
        "Method not supported", "executeUpdate(String sql, String[] columnNames)");
>>>>>>> d16686ef
  }

  @Override
  public boolean execute(String sql, int autoGeneratedKeys) throws SQLException {
    checkIfClosed();
    if (autoGeneratedKeys == Statement.NO_GENERATED_KEYS) {
      return execute(sql);
    } else {
      throw new DatabricksSQLFeatureNotSupportedException(
          "Method not supported", "execute(String sql, int autoGeneratedKeys)");
    }
  }

  @Override
  public boolean execute(String sql, int[] columnIndexes) throws SQLException {
    checkIfClosed();
    throw new DatabricksSQLFeatureNotSupportedException(
        "Method not supported", "execute(String sql, int[] columnIndexes)");
  }

  @Override
  public boolean execute(String sql, String[] columnNames) throws SQLException {
    checkIfClosed();
    throw new DatabricksSQLFeatureNotSupportedException(
        "Method not supported", "execute(String sql, String[] columnNames)");
  }

  @Override
  public int getResultSetHoldability() throws SQLException {
<<<<<<< HEAD
    LOGGER.debug("public int getResultSetHoldability()");
    throw new UnsupportedOperationException("Not implemented");
=======
    return ResultSet.CLOSE_CURSORS_AT_COMMIT;
>>>>>>> d16686ef
  }

  @Override
  public boolean isClosed() throws SQLException {
    LOGGER.debug("public boolean isClosed()");
    return this.isClosed;
  }

  @Override
  public void setPoolable(boolean poolable) throws SQLException {
<<<<<<< HEAD
    LOGGER.debug("public void setPoolable(boolean poolable = {})", poolable);
    throw new UnsupportedOperationException("Not implemented");
=======
    checkIfClosed();
    if (poolable) {
      throw new DatabricksSQLFeatureNotSupportedException(
          "Method not supported", "setPoolable(boolean poolable)");
    }
>>>>>>> d16686ef
  }

  @Override
  public boolean isPoolable() throws SQLException {
<<<<<<< HEAD
    LOGGER.debug("public boolean isPoolable()");
    throw new UnsupportedOperationException("Not implemented");
=======
    checkIfClosed();
    return false;
>>>>>>> d16686ef
  }

  @Override
  public void closeOnCompletion() throws SQLException {
<<<<<<< HEAD
    LOGGER.debug("public void closeOnCompletion()");
    throw new UnsupportedOperationException("Not implemented");
=======
    checkIfClosed();
    this.closeOnCompletion = true;
>>>>>>> d16686ef
  }

  @Override
  public boolean isCloseOnCompletion() throws SQLException {
<<<<<<< HEAD
    LOGGER.debug("public boolean isCloseOnCompletion()");
    throw new UnsupportedOperationException("Not implemented");
=======
    checkIfClosed();
    return this.closeOnCompletion;
>>>>>>> d16686ef
  }

  @Override
  public <T> T unwrap(Class<T> iface) throws SQLException {
    LOGGER.debug("public <T> T unwrap(Class<T> iface)");
    throw new UnsupportedOperationException("Not implemented");
  }

  @Override
  public boolean isWrapperFor(Class<?> iface) throws SQLException {
    LOGGER.debug("public boolean isWrapperFor(Class<?> iface)");
    throw new UnsupportedOperationException("Not implemented");
  }

<<<<<<< HEAD
  DatabricksResultSet executeInternal(String sql, Map<Integer, ImmutableSqlParameter> params, StatementType statementType) throws SQLException {
    LOGGER.debug("DatabricksResultSet executeInternal(String sql = {}, Map<Integer, ImmutableSqlParameter> params = {}, StatementType statementType = {})", sql, params, statementType);
    resultSet = connection.getSession().getDatabricksClient().executeStatement(
            sql, connection.getSession().getWarehouseId(), params, statementType, connection.getSession());
=======
  @Override
  public void handleResultSetClose(IDatabricksResultSet resultSet) throws SQLException {
    // Don't throw exception, we are already closing here
    if (closeOnCompletion) {
      this.close(true);
    }
  }

  DatabricksResultSet executeInternal(String sql, Map<Integer, ImmutableSqlParameter> params, StatementType statementType)
      throws SQLException {
    resultSet = connection.getSession().getDatabricksClient().executeStatement(
        sql, connection.getSession().getWarehouseId(), params, statementType, connection.getSession(), this);
>>>>>>> d16686ef
    this.isClosed = false;
    return resultSet;
  }

  void checkIfClosed() throws SQLException {
    if (isClosed) {
      throw new DatabricksSQLException("Statement is closed");
    }
  }
}<|MERGE_RESOLUTION|>--- conflicted
+++ resolved
@@ -46,28 +46,19 @@
 
   @Override
   public void close() throws SQLException {
-<<<<<<< HEAD
     LOGGER.debug("public void close()");
-    this.isClosed = true;
-    this.connection.getSession().getDatabricksClient().closeStatement(statementId);
-=======
     close(true);
->>>>>>> d16686ef
   }
 
   @Override
   public void close(boolean removeFromSession) throws SQLException {
-<<<<<<< HEAD
     LOGGER.debug("public void close(boolean removeFromSession)");
-    close();
-=======
     this.isClosed = true;
     this.connection.getSession().getDatabricksClient().closeStatement(statementId);
     if (resultSet != null) {
       this.resultSet.close();
       this.resultSet = null;
     }
->>>>>>> d16686ef
     if (removeFromSession) {
       this.connection.closeStatement(this);
     }
@@ -148,21 +139,15 @@
 
   @Override
   public ResultSet getResultSet() throws SQLException {
-<<<<<<< HEAD
     LOGGER.debug("public ResultSet getResultSet()");
-=======
-    checkIfClosed();
->>>>>>> d16686ef
+    checkIfClosed();
     return resultSet;
   }
 
   @Override
   public int getUpdateCount() throws SQLException {
-<<<<<<< HEAD
     LOGGER.debug("public int getUpdateCount()");
-=======
-    checkIfClosed();
->>>>>>> d16686ef
+    checkIfClosed();
     return (int) resultSet.getUpdateCount();
   }
 
@@ -174,11 +159,8 @@
 
   @Override
   public void setFetchDirection(int direction) throws SQLException {
-<<<<<<< HEAD
     LOGGER.debug("public void setFetchDirection(int direction = {})", direction);
-=======
-    checkIfClosed();
->>>>>>> d16686ef
+    checkIfClosed();
     if (direction != ResultSet.FETCH_FORWARD) {
       throw new SQLFeatureNotSupportedException("Not supported");
     }
@@ -186,11 +168,8 @@
 
   @Override
   public int getFetchDirection() throws SQLException {
-<<<<<<< HEAD
     LOGGER.debug("public int getFetchDirection()");
-=======
-    checkIfClosed();
->>>>>>> d16686ef
+    checkIfClosed();
     return ResultSet.FETCH_FORWARD;
   }
 
@@ -208,55 +187,37 @@
 
   @Override
   public int getResultSetConcurrency() throws SQLException {
-<<<<<<< HEAD
     LOGGER.debug("public int getResultSetConcurrency()");
-=======
-    checkIfClosed();
->>>>>>> d16686ef
+    checkIfClosed();
     return ResultSet.CONCUR_READ_ONLY;
   }
 
   @Override
   public int getResultSetType() throws SQLException {
-<<<<<<< HEAD
     LOGGER.debug("public int getResultSetType()");
-=======
-    checkIfClosed();
->>>>>>> d16686ef
+    checkIfClosed();
     return ResultSet.TYPE_FORWARD_ONLY;
   }
 
   @Override
   public void addBatch(String sql) throws SQLException {
-<<<<<<< HEAD
     LOGGER.debug("public void addBatch(String sql = {})", sql);
-    throw new UnsupportedOperationException("Not implemented");
-=======
     checkIfClosed();
     throw new DatabricksSQLFeatureNotSupportedException("Method not supported", "addBatch(String sql)");
->>>>>>> d16686ef
   }
 
   @Override
   public void clearBatch() throws SQLException {
-<<<<<<< HEAD
     LOGGER.debug("public void clearBatch()");
-    throw new UnsupportedOperationException("Not implemented");
-=======
     checkIfClosed();
     throw new DatabricksSQLFeatureNotSupportedException("Method not supported", "clearBatch()");
->>>>>>> d16686ef
   }
 
   @Override
   public int[] executeBatch() throws SQLException {
-<<<<<<< HEAD
     LOGGER.debug("public int[] executeBatch()");
-    throw new UnsupportedOperationException("Not implemented");
-=======
     checkIfClosed();
     throw new DatabricksSQLFeatureNotSupportedException("Method not supported", "executeBatch()");
->>>>>>> d16686ef
   }
 
   @Override
@@ -273,13 +234,9 @@
 
   @Override
   public ResultSet getGeneratedKeys() throws SQLException {
-<<<<<<< HEAD
     LOGGER.debug("public ResultSet getGeneratedKeys()");
-    throw new UnsupportedOperationException("Not implemented");
-=======
     checkIfClosed();
     return new EmptyResultSet();
->>>>>>> d16686ef
   }
 
   @Override
@@ -302,14 +259,10 @@
 
   @Override
   public int executeUpdate(String sql, String[] columnNames) throws SQLException {
-<<<<<<< HEAD
     LOGGER.debug("public int executeUpdate(String sql, String[] columnNames)");
-    throw new UnsupportedOperationException("Not implemented");
-=======
     checkIfClosed();
     throw new DatabricksSQLFeatureNotSupportedException(
         "Method not supported", "executeUpdate(String sql, String[] columnNames)");
->>>>>>> d16686ef
   }
 
   @Override
@@ -339,12 +292,8 @@
 
   @Override
   public int getResultSetHoldability() throws SQLException {
-<<<<<<< HEAD
     LOGGER.debug("public int getResultSetHoldability()");
-    throw new UnsupportedOperationException("Not implemented");
-=======
     return ResultSet.CLOSE_CURSORS_AT_COMMIT;
->>>>>>> d16686ef
   }
 
   @Override
@@ -355,49 +304,33 @@
 
   @Override
   public void setPoolable(boolean poolable) throws SQLException {
-<<<<<<< HEAD
     LOGGER.debug("public void setPoolable(boolean poolable = {})", poolable);
-    throw new UnsupportedOperationException("Not implemented");
-=======
     checkIfClosed();
     if (poolable) {
       throw new DatabricksSQLFeatureNotSupportedException(
           "Method not supported", "setPoolable(boolean poolable)");
     }
->>>>>>> d16686ef
   }
 
   @Override
   public boolean isPoolable() throws SQLException {
-<<<<<<< HEAD
     LOGGER.debug("public boolean isPoolable()");
-    throw new UnsupportedOperationException("Not implemented");
-=======
     checkIfClosed();
     return false;
->>>>>>> d16686ef
   }
 
   @Override
   public void closeOnCompletion() throws SQLException {
-<<<<<<< HEAD
     LOGGER.debug("public void closeOnCompletion()");
-    throw new UnsupportedOperationException("Not implemented");
-=======
     checkIfClosed();
     this.closeOnCompletion = true;
->>>>>>> d16686ef
   }
 
   @Override
   public boolean isCloseOnCompletion() throws SQLException {
-<<<<<<< HEAD
     LOGGER.debug("public boolean isCloseOnCompletion()");
-    throw new UnsupportedOperationException("Not implemented");
-=======
     checkIfClosed();
     return this.closeOnCompletion;
->>>>>>> d16686ef
   }
 
   @Override
@@ -411,13 +344,6 @@
     LOGGER.debug("public boolean isWrapperFor(Class<?> iface)");
     throw new UnsupportedOperationException("Not implemented");
   }
-
-<<<<<<< HEAD
-  DatabricksResultSet executeInternal(String sql, Map<Integer, ImmutableSqlParameter> params, StatementType statementType) throws SQLException {
-    LOGGER.debug("DatabricksResultSet executeInternal(String sql = {}, Map<Integer, ImmutableSqlParameter> params = {}, StatementType statementType = {})", sql, params, statementType);
-    resultSet = connection.getSession().getDatabricksClient().executeStatement(
-            sql, connection.getSession().getWarehouseId(), params, statementType, connection.getSession());
-=======
   @Override
   public void handleResultSetClose(IDatabricksResultSet resultSet) throws SQLException {
     // Don't throw exception, we are already closing here
@@ -427,10 +353,10 @@
   }
 
   DatabricksResultSet executeInternal(String sql, Map<Integer, ImmutableSqlParameter> params, StatementType statementType)
-      throws SQLException {
+          throws SQLException {
+    LOGGER.debug("DatabricksResultSet executeInternal(String sql = {}, Map<Integer, ImmutableSqlParameter> params = {}, StatementType statementType = {})", sql, params, statementType);
     resultSet = connection.getSession().getDatabricksClient().executeStatement(
         sql, connection.getSession().getWarehouseId(), params, statementType, connection.getSession(), this);
->>>>>>> d16686ef
     this.isClosed = false;
     return resultSet;
   }

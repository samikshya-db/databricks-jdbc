package com.databricks.jdbc.core;

import com.databricks.client.jdbc42.internal.apache.arrow.memory.RootAllocator;
import com.databricks.client.jdbc42.internal.apache.arrow.vector.FieldVector;
import com.databricks.client.jdbc42.internal.apache.arrow.vector.ValueVector;
import com.databricks.client.jdbc42.internal.apache.arrow.vector.VectorSchemaRoot;
import com.databricks.client.jdbc42.internal.apache.arrow.vector.ipc.ArrowStreamReader;
import com.databricks.sdk.service.sql.ChunkInfo;
import com.databricks.sdk.service.sql.ExternalLink;

import java.text.SimpleDateFormat;
import java.time.Instant;

import java.io.InputStream;
import java.util.ArrayList;
import java.util.List;

public class ArrowResultChunk {

  /**
   * The status of a chunk would proceed in following path:
   * <ul>
   *   <li>Create placeholder for chunk, along with the chunk cardinal</li>
   *   <li>Fetch chunk url</li>
   *   <li>Submit task for data download</li>
   *   <ul>
   *     <li>Download has completed</li>
   *     <li>Download has failed and we will retry</li>
   *     <li>Download has failed and we gave up</li>
   *   </ul>
   *   <li>Data has been consumed and chunk is free to be released from memory</li>
   * </ul>
   * ->
   */
  enum DownloadStatus {
    // Default status, though for the ArrowChunk, it should be initialized with Pending state
    UNKNOWN,
    // This is a placeholder for chunk, we don't even have the Url
    PENDING,
    // We have the Url for the chunk, and it is ready for download
    URL_FETCHED,
    // Download task has been submitted
    DOWNLOAD_IN_PROGRESS,
    // Data has been downloaded and ready for consumption
    DOWNLOAD_SUCCEEDED,
    // Download has failed and it would be retried
    DOWNLOAD_FAILED_RETRYABLE,
    // Download has failed and we have given up
    DOWNLOAD_FAILED_ABORTED,
    // Download has been cancelled
    CANCELLED,
    // Chunk has been consumed, and is free to be released. Since we do not support backward scroll in result set,
    // the chunk won't be needed again
    CHUNK_CONSUMED,
    // Chunk memory has been released
    CHUNK_RELEASED;
  }

  private final long chunkIndex;
  final long numRows;
  final long rowOffset;
  final long byteCount;

  private String chunkUrl;
  private Long nextChunkIndex;
  private Instant expiryTime;
  private DownloadStatus status;

  private final ArrayList<ArrayList<ValueVector>> recordBatchList;

  private final ArrowResultChunkIterator chunkIterator;

  private RootAllocator rootAllocator; // currently null, will be set from ArrowStreamResult

  ArrowResultChunk(ChunkInfo chunkInfo) {
    this.chunkIndex = chunkInfo.getChunkIndex();
    this.numRows = chunkInfo.getRowCount();
    this.rowOffset = chunkInfo.getRowOffset();
    this.nextChunkIndex = chunkInfo.getNextChunkIndex();
    this.byteCount = chunkInfo.getByteCount();
    this.status = DownloadStatus.PENDING;
    this.recordBatchList = new ArrayList<>();
    this.chunkIterator = new ArrowResultChunkIterator(this);
    this.chunkUrl = null;
  }

  /**
   * Sets link details for the given chunk.
   */
  void setChunkUrl(ExternalLink chunk) {
    this.chunkUrl = chunk.getExternalLink();
    this.nextChunkIndex = chunk.getNextChunkIndex();
    this.expiryTime = Instant.parse(chunk.getExpiration());
    this.status = DownloadStatus.URL_FETCHED;
  }

  /**
   * Updates status for the chunk
   */
  void setStatus(DownloadStatus status) {
    this.status = status;
  }

  /**
   * Checks if the link is valid
   */
  boolean isChunkLinkValid() {
    return expiryTime == null || expiryTime.isAfter(Instant.now());
  }

  /**
   * Returns the status for the chunk
   */
  DownloadStatus getStatus() {
    return this.status;
  }

  /**
   * Returns next chunk index for given chunk. Null is returned for last chunk.
   */
  Long getNextChunkIndex() {
    // This should never be called for pending state
    if (status == DownloadStatus.PENDING) {
      // TODO: log this
      throw new IllegalStateException("Next index called for pending state chunk");
    }
    return this.nextChunkIndex;
  }

  public void getArrowDataFromInputStream(InputStream inputStream) throws Exception {
    // add check to see if input stream has been populated
    ArrowStreamReader arrowStreamReader = new ArrowStreamReader(inputStream, this.rootAllocator);
    VectorSchemaRoot vectorSchemaRoot = arrowStreamReader.getVectorSchemaRoot();
    while(arrowStreamReader.loadNextBatch()) {
      ArrayList<ValueVector> vectors = new ArrayList<>();
      List<FieldVector> fieldVectors = vectorSchemaRoot.getFieldVectors();
      for(FieldVector fieldVector: fieldVectors) {
        vectors.add((ValueVector) fieldVector);
      }
      this.recordBatchList.add(vectors);
    }
  }

  public void nextInChunk() {
    this.chunkIterator.nextRow();
  }

<<<<<<< HEAD
=======
  /**
   * Returns number of recordBatches in the chunk.
   * @return
   */
  int getRecordBatchCountInChunk() {
    throw new UnsupportedOperationException("Not implemented");
  }

>>>>>>> 98826198
  /**
   * Returns the chunk download link
   */
  String getChunkUrl() {
    return chunkUrl;
  }
}<|MERGE_RESOLUTION|>--- conflicted
+++ resolved
@@ -145,8 +145,6 @@
     this.chunkIterator.nextRow();
   }
 
-<<<<<<< HEAD
-=======
   /**
    * Returns number of recordBatches in the chunk.
    * @return
@@ -155,7 +153,6 @@
     throw new UnsupportedOperationException("Not implemented");
   }
 
->>>>>>> 98826198
   /**
    * Returns the chunk download link
    */

package com.databricks.jdbc.core;

import com.databricks.jdbc.client.StatementType;
import com.databricks.jdbc.driver.DatabricksJdbcConstants;
import com.databricks.jdbc.util.WildcardUtil;
import com.databricks.sdk.service.sql.StatementState;
import com.databricks.sdk.service.sql.StatementStatus;
import org.slf4j.Logger;
import org.slf4j.LoggerFactory;

import java.sql.*;
import java.util.*;
import java.util.concurrent.ConcurrentLinkedQueue;
import java.util.concurrent.CopyOnWriteArrayList;
import java.util.concurrent.ExecutorService;
import java.util.concurrent.Executors;

public class DatabricksDatabaseMetaData implements DatabaseMetaData {
  public static final String DRIVER_NAME = "DatabricksJDBC";
  public static final String PRODUCT_NAME = "SparkSQL";
  public static final int DATABASE_MAJOR_VERSION = 3;
  public static final int DATABASE_MINOR_VERSION = 1;
  public static final int DATABASE_PATCH_VERSION = 1;
  public static final int JDBC_MAJOR_VERSION = 0;
  public static final int JDBC_MINOR_VERSION = 0;
  public static final int JDBC_PATCH_VERSION = 0;
  public static final Integer MAX_NAME_LENGTH = 128;
  public static final String NUMERIC_FUNCTIONS = "ABS,ACOS,ASIN,ATAN,ATAN2,CEILING,COS,COT,DEGREES,EXP,FLOOR,LOG,LOG10,MOD,PI,POWER,RADIANS,RAND,ROUND,SIGN,SIN,SQRT,TAN,TRUNCATE";
  public static final String STRING_FUNCTIONS = "ASCII,CHAR,CHAR_LENGTH,CHARACTER_LENGTH,CONCAT,INSERT,LCASE,LEFT,LENGTH,LOCATE,LOCATE2,LTRIM,OCTET_LENGTH,POSITION,REPEAT,REPLACE,RIGHT,RTRIM,SOUNDEX,SPACE,SUBSTRING,UCASE";
  public static final String SYSTEM_FUNCTIONS = "DATABASE,IFNULL,USER";
  public static final String TIME_DATE_FUNCTIONS = "CURDATE,CURRENT_DATE,CURRENT_TIME,CURRENT_TIMESTAMP,CURTIME,DAYNAME,DAYOFMONTH,DAYOFWEEK,DAYOFYEAR,HOUR,MINUTE,MONTH,MONTHNAME,NOW,QUARTER,SECOND,TIMESTAMPADD,TIMESTAMPDIFF,WEEK,YEAR";
  private final IDatabricksConnection connection;
  private final IDatabricksSession session;
  private final static Logger LOGGER = LoggerFactory.getLogger(DatabricksDatabaseMetaData.class);

  public DatabricksDatabaseMetaData(IDatabricksConnection connection) {
    this.connection = connection;
    this.session = connection.getSession();
  }

  @Override
  public boolean allProceduresAreCallable() throws SQLException {
    LOGGER.debug("public boolean allProceduresAreCallable()");
    throwExceptionIfConnectionIsClosed();
    return true;
  }

  @Override
  public boolean allTablesAreSelectable() throws SQLException {
    LOGGER.debug("public boolean allTablesAreSelectable()");
    throwExceptionIfConnectionIsClosed();
    return true;
  }

  @Override
  public String getURL() throws SQLException {
    LOGGER.debug("public String getURL()");
    throw new UnsupportedOperationException("Not implemented");
  }

  @Override
  public String getUserName() throws SQLException {
    LOGGER.debug("public String getUserName()");
    throwExceptionIfConnectionIsClosed();
    return DatabricksJdbcConstants.USER_NAME;
  }

  @Override
  public boolean isReadOnly() throws SQLException {
    LOGGER.debug("public boolean isReadOnly()");
    throwExceptionIfConnectionIsClosed();
    return false;
  }

  @Override
  public boolean nullsAreSortedHigh() throws SQLException {
    LOGGER.debug("public boolean nullsAreSortedHigh()");
    throwExceptionIfConnectionIsClosed();
    return false;
  }

  @Override
  public boolean nullsAreSortedLow() throws SQLException {
    LOGGER.debug("public boolean nullsAreSortedLow()");
    throwExceptionIfConnectionIsClosed();
    return true;
  }

  @Override
  public boolean nullsAreSortedAtStart() throws SQLException {
    LOGGER.debug("public boolean nullsAreSortedAtStart()");
    throwExceptionIfConnectionIsClosed();
    return false;
  }

  @Override
  public boolean nullsAreSortedAtEnd() throws SQLException {
    LOGGER.debug("public boolean nullsAreSortedAtEnd()");
    throwExceptionIfConnectionIsClosed();
    return false;
  }

  @Override
  public String getDatabaseProductName() throws SQLException {
    LOGGER.debug("public String getDatabaseProductName()");
    throwExceptionIfConnectionIsClosed();
    return PRODUCT_NAME;
  }

  @Override
  public String getDatabaseProductVersion() throws SQLException {
    LOGGER.debug("public String getDatabaseProductVersion()");
    throwExceptionIfConnectionIsClosed();
    return DATABASE_MAJOR_VERSION + DatabricksJdbcConstants.FULL_STOP
            + DATABASE_MINOR_VERSION + DatabricksJdbcConstants.FULL_STOP
            + DATABASE_PATCH_VERSION;
  }

  @Override
  public String getDriverName() throws SQLException {
    LOGGER.debug("public String getDriverName()");
    throwExceptionIfConnectionIsClosed();
    return DRIVER_NAME;
  }

  @Override
  public String getDriverVersion() throws SQLException {
    LOGGER.debug("public String getDriverVersion()");
    throwExceptionIfConnectionIsClosed();
    return JDBC_MAJOR_VERSION + DatabricksJdbcConstants.FULL_STOP
            + JDBC_MINOR_VERSION + DatabricksJdbcConstants.FULL_STOP
            + JDBC_PATCH_VERSION;
  }

  @Override
  public int getDriverMajorVersion() {
    throw new UnsupportedOperationException("Not implemented");
  }

  @Override
  public int getDriverMinorVersion() {
    throw new UnsupportedOperationException("Not implemented");
  }

  @Override
  public boolean usesLocalFiles() throws SQLException {
    LOGGER.debug("public boolean usesLocalFiles()");
    throwExceptionIfConnectionIsClosed();
    return false;
  }

  @Override
  public boolean usesLocalFilePerTable() throws SQLException {
    LOGGER.debug("public boolean usesLocalFilePerTable()");
    throwExceptionIfConnectionIsClosed();
    return false;
  }

  @Override
  public boolean supportsMixedCaseIdentifiers() throws SQLException {
    LOGGER.debug("public boolean supportsMixedCaseIdentifiers()");
    throwExceptionIfConnectionIsClosed();
    return false;
  }

  @Override
  public boolean storesUpperCaseIdentifiers() throws SQLException {
    LOGGER.debug("public boolean storesUpperCaseIdentifiers()");
    throwExceptionIfConnectionIsClosed();
    return false;
  }

  @Override
  public boolean storesLowerCaseIdentifiers() throws SQLException {
    LOGGER.debug("public boolean storesLowerCaseIdentifiers()");
    throwExceptionIfConnectionIsClosed();
    return false;
  }

  @Override
  public boolean storesMixedCaseIdentifiers() throws SQLException {
    LOGGER.debug("public boolean storesMixedCaseIdentifiers()");
    throwExceptionIfConnectionIsClosed();
    return true;
  }

  @Override
  public boolean supportsMixedCaseQuotedIdentifiers() throws SQLException {
    LOGGER.debug("public boolean supportsMixedCaseQuotedIdentifiers()");
    throwExceptionIfConnectionIsClosed();
    return true;
  }

  @Override
  public boolean storesUpperCaseQuotedIdentifiers() throws SQLException {
    LOGGER.debug("public boolean storesUpperCaseQuotedIdentifiers()");
    throwExceptionIfConnectionIsClosed();
    return false;
  }

  @Override
  public boolean storesLowerCaseQuotedIdentifiers() throws SQLException {
    LOGGER.debug("public boolean storesLowerCaseQuotedIdentifiers()");
    throwExceptionIfConnectionIsClosed();
    return false;
  }

  @Override
  public boolean storesMixedCaseQuotedIdentifiers() throws SQLException {
    LOGGER.debug("public boolean storesMixedCaseQuotedIdentifiers()");
    throwExceptionIfConnectionIsClosed();
    return false;
  }

  @Override
  public String getIdentifierQuoteString() throws SQLException {
    LOGGER.debug("public String getIdentifierQuoteString()");
    throwExceptionIfConnectionIsClosed();
    return DatabricksJdbcConstants.IDENTIFIER_QUOTE_STRING;
  }

  @Override
  public String getSQLKeywords() throws SQLException {
    LOGGER.debug("public String getSQLKeywords()");
    throwExceptionIfConnectionIsClosed();
    return DatabricksJdbcConstants.EMPTY_STRING;
  }

  @Override
  public String getNumericFunctions() throws SQLException {
    LOGGER.debug("public String getNumericFunctions()");
    throwExceptionIfConnectionIsClosed();
    return NUMERIC_FUNCTIONS;
  }

  @Override
  public String getStringFunctions() throws SQLException {
    LOGGER.debug("public String getStringFunctions()");
    throwExceptionIfConnectionIsClosed();
    return STRING_FUNCTIONS;
  }

  @Override
  public String getSystemFunctions() throws SQLException {
    LOGGER.debug("public String getSystemFunctions()");
    throwExceptionIfConnectionIsClosed();
    return SYSTEM_FUNCTIONS;
  }

  @Override
  public String getTimeDateFunctions() throws SQLException {
    LOGGER.debug("public String getTimeDateFunctions()");
    throwExceptionIfConnectionIsClosed();
    return TIME_DATE_FUNCTIONS;
  }

  @Override
  public String getSearchStringEscape() throws SQLException {
    LOGGER.debug("public String getSearchStringEscape()");
    throw new UnsupportedOperationException("Not implemented");
  }

  @Override
  public String getExtraNameCharacters() throws SQLException {
    LOGGER.debug("public String getExtraNameCharacters()");
    throwExceptionIfConnectionIsClosed();
    return DatabricksJdbcConstants.EMPTY_STRING;
  }

  @Override
  public boolean supportsAlterTableWithAddColumn() throws SQLException {
    LOGGER.debug("public boolean supportsAlterTableWithAddColumn()");
    throwExceptionIfConnectionIsClosed();
    return false;
  }

  @Override
  public boolean supportsAlterTableWithDropColumn() throws SQLException {
    LOGGER.debug("public boolean supportsAlterTableWithDropColumn()");
    throwExceptionIfConnectionIsClosed();
    return false;
  }

  @Override
  public boolean supportsColumnAliasing() throws SQLException {
    LOGGER.debug("public boolean supportsColumnAliasing()");
    throwExceptionIfConnectionIsClosed();
    return true;
  }

  @Override
  public boolean nullPlusNonNullIsNull() throws SQLException {
    LOGGER.debug("public boolean nullPlusNonNullIsNull()");
    throwExceptionIfConnectionIsClosed();
    return true;
  }

  @Override
  public boolean supportsConvert() throws SQLException {
    LOGGER.debug("public boolean supportsConvert()");
    throwExceptionIfConnectionIsClosed();
    return true;
  }

  @Override
  public boolean supportsConvert(int fromType, int toType) throws SQLException {
    LOGGER.debug("public boolean supportsConvert(int fromType = {}, int toType = {})", fromType, toType);
    throw new UnsupportedOperationException("Not implemented");
  }

  @Override
  public boolean supportsTableCorrelationNames() throws SQLException {
    LOGGER.debug("public boolean supportsTableCorrelationNames()");
    throwExceptionIfConnectionIsClosed();
    return true;
  }

  @Override
  public boolean supportsDifferentTableCorrelationNames() throws SQLException {
    LOGGER.debug("public boolean supportsDifferentTableCorrelationNames()");
    throwExceptionIfConnectionIsClosed();
    return false;
  }

  @Override
  public boolean supportsExpressionsInOrderBy() throws SQLException {
    LOGGER.debug("public boolean supportsExpressionsInOrderBy()");
    throwExceptionIfConnectionIsClosed();
    return true;
  }

  @Override
  public boolean supportsOrderByUnrelated() throws SQLException {
    LOGGER.debug("public boolean supportsOrderByUnrelated()");
    throwExceptionIfConnectionIsClosed();
    return false;
  }

  @Override
  public boolean supportsGroupBy() throws SQLException {
    LOGGER.debug("public boolean supportsGroupBy()");
    throwExceptionIfConnectionIsClosed();
    return true;
  }

  @Override
  public boolean supportsGroupByUnrelated() throws SQLException {
    LOGGER.debug("public boolean supportsGroupByUnrelated()");
    throwExceptionIfConnectionIsClosed();
    return false;
  }

  @Override
  public boolean supportsGroupByBeyondSelect() throws SQLException {
    LOGGER.debug("public boolean supportsGroupByBeyondSelect()");
    throwExceptionIfConnectionIsClosed();
    return true;
  }

  @Override
  public boolean supportsLikeEscapeClause() throws SQLException {
    LOGGER.debug("public boolean supportsLikeEscapeClause()");
    throwExceptionIfConnectionIsClosed();
    return true;
  }

  @Override
  public boolean supportsMultipleResultSets() throws SQLException {
    LOGGER.debug("public boolean supportsMultipleResultSets()");
    throwExceptionIfConnectionIsClosed();
    return false;
  }

  @Override
  public boolean supportsMultipleTransactions() throws SQLException {
    LOGGER.debug("public boolean supportsMultipleTransactions()");
    throwExceptionIfConnectionIsClosed();
    return true;
  }

  @Override
  public boolean supportsNonNullableColumns() throws SQLException {
    LOGGER.debug("public boolean supportsNonNullableColumns()");
    throwExceptionIfConnectionIsClosed();
    return false;
  }

  @Override
  public boolean supportsMinimumSQLGrammar() throws SQLException {
    LOGGER.debug("public boolean supportsMinimumSQLGrammar()");
    throwExceptionIfConnectionIsClosed();
    return true;
  }

  @Override
  public boolean supportsCoreSQLGrammar() throws SQLException {
    LOGGER.debug("public boolean supportsCoreSQLGrammar()");
    throwExceptionIfConnectionIsClosed();
    return true;
  }

  @Override
  public boolean supportsExtendedSQLGrammar() throws SQLException {
    LOGGER.debug("public boolean supportsExtendedSQLGrammar()");
    throwExceptionIfConnectionIsClosed();
    return false;
  }

  @Override
  public boolean supportsANSI92EntryLevelSQL() throws SQLException {
    LOGGER.debug("public boolean supportsANSI92EntryLevelSQL()");
    throwExceptionIfConnectionIsClosed();
    return true;
  }

  @Override
  public boolean supportsANSI92IntermediateSQL() throws SQLException {
    LOGGER.debug("public boolean supportsANSI92IntermediateSQL()");
    throwExceptionIfConnectionIsClosed();
    return false;
  }

  @Override
  public boolean supportsANSI92FullSQL() throws SQLException {
    LOGGER.debug("public boolean supportsANSI92FullSQL()");
    throwExceptionIfConnectionIsClosed();
    return false;
  }

  @Override
  public boolean supportsIntegrityEnhancementFacility() throws SQLException {
    LOGGER.debug("public boolean supportsIntegrityEnhancementFacility()");
    throwExceptionIfConnectionIsClosed();
    return false;
  }

  @Override
  public boolean supportsOuterJoins() throws SQLException {
    LOGGER.debug("public boolean supportsOuterJoins()");
    throwExceptionIfConnectionIsClosed();
    return false;
  }

  @Override
  public boolean supportsFullOuterJoins() throws SQLException {
    LOGGER.debug("public boolean supportsFullOuterJoins()");
    throwExceptionIfConnectionIsClosed();
    return true;
  }

  @Override
  public boolean supportsLimitedOuterJoins() throws SQLException {
    LOGGER.debug("public boolean supportsLimitedOuterJoins()");
    throwExceptionIfConnectionIsClosed();
    return false;
  }

  @Override
  public String getSchemaTerm() throws SQLException {
    LOGGER.debug("public String getSchemaTerm()");
    throwExceptionIfConnectionIsClosed();
    return DatabricksJdbcConstants.SCHEMA;
  }

  @Override
  public String getProcedureTerm() throws SQLException {
    LOGGER.debug("public String getProcedureTerm()");
    throwExceptionIfConnectionIsClosed();
    return DatabricksJdbcConstants.PROCEDURE;
  }

  @Override
  public String getCatalogTerm() throws SQLException {
    LOGGER.debug("public String getCatalogTerm()");
    throwExceptionIfConnectionIsClosed();
    return DatabricksJdbcConstants.CATALOG;
  }

  @Override
  public boolean isCatalogAtStart() throws SQLException {
    LOGGER.debug("public boolean isCatalogAtStart()");
    throwExceptionIfConnectionIsClosed();
    return true;
  }

  @Override
  public String getCatalogSeparator() throws SQLException {
    LOGGER.debug("public String getCatalogSeparator()");
    throwExceptionIfConnectionIsClosed();
    return DatabricksJdbcConstants.FULL_STOP;
  }

  @Override
  public boolean supportsSchemasInDataManipulation() throws SQLException {
    LOGGER.debug("public boolean supportsSchemasInDataManipulation()");
    throwExceptionIfConnectionIsClosed();
    return true;
  }

  @Override
  public boolean supportsSchemasInProcedureCalls() throws SQLException {
    LOGGER.debug("public boolean supportsSchemasInProcedureCalls()");
    throwExceptionIfConnectionIsClosed();
    return false;
  }

  @Override
  public boolean supportsSchemasInTableDefinitions() throws SQLException {
    LOGGER.debug("public boolean supportsSchemasInTableDefinitions()");
    throwExceptionIfConnectionIsClosed();
    return true;
  }

  @Override
  public boolean supportsSchemasInIndexDefinitions() throws SQLException {
    LOGGER.debug("public boolean supportsSchemasInIndexDefinitions()");
    throwExceptionIfConnectionIsClosed();
    return true;
  }

  @Override
  public boolean supportsSchemasInPrivilegeDefinitions() throws SQLException {
    LOGGER.debug("public boolean supportsSchemasInPrivilegeDefinitions()");
    throwExceptionIfConnectionIsClosed();
    return true;
  }

  @Override
  public boolean supportsCatalogsInDataManipulation() throws SQLException {
    LOGGER.debug("public boolean supportsCatalogsInDataManipulation()");
    throwExceptionIfConnectionIsClosed();
    return true;
  }

  @Override
  public boolean supportsCatalogsInProcedureCalls() throws SQLException {
    LOGGER.debug("public boolean supportsCatalogsInProcedureCalls()");
    throwExceptionIfConnectionIsClosed();
    return true;
  }

  @Override
  public boolean supportsCatalogsInTableDefinitions() throws SQLException {
    LOGGER.debug("public boolean supportsCatalogsInTableDefinitions()");
    throwExceptionIfConnectionIsClosed();
    return true;
  }

  @Override
  public boolean supportsCatalogsInIndexDefinitions() throws SQLException {
    LOGGER.debug("public boolean supportsCatalogsInIndexDefinitions()");
    throwExceptionIfConnectionIsClosed();
    return true;
  }

  @Override
  public boolean supportsCatalogsInPrivilegeDefinitions() throws SQLException {
    LOGGER.debug("public boolean supportsCatalogsInPrivilegeDefinitions()");
    throwExceptionIfConnectionIsClosed();
    return true;
  }

  @Override
  public boolean supportsPositionedDelete() throws SQLException {
    LOGGER.debug("public boolean supportsPositionedDelete()");
    throwExceptionIfConnectionIsClosed();
    return false;
  }

  @Override
  public boolean supportsPositionedUpdate() throws SQLException {
    LOGGER.debug("public boolean supportsPositionedUpdate()");
    throwExceptionIfConnectionIsClosed();
    return false;
  }

  @Override
  public boolean supportsSelectForUpdate() throws SQLException {
    LOGGER.debug("public boolean supportsSelectForUpdate()");
    throwExceptionIfConnectionIsClosed();
    return false;
  }

  @Override
  public boolean supportsStoredProcedures() throws SQLException {
    LOGGER.debug("public boolean supportsStoredProcedures()");
    throwExceptionIfConnectionIsClosed();
    return true;
  }

  @Override
  public boolean supportsSubqueriesInComparisons() throws SQLException {
    LOGGER.debug("public boolean supportsSubqueriesInComparisons()");
    throwExceptionIfConnectionIsClosed();
    return true;
  }

  @Override
  public boolean supportsSubqueriesInExists() throws SQLException {
    LOGGER.debug("public boolean supportsSubqueriesInExists()");
    throwExceptionIfConnectionIsClosed();
    return true;
  }

  @Override
  public boolean supportsSubqueriesInIns() throws SQLException {
    LOGGER.debug("public boolean supportsSubqueriesInIns()");
    throwExceptionIfConnectionIsClosed();
    return true;
  }

  @Override
  public boolean supportsSubqueriesInQuantifieds() throws SQLException {
    LOGGER.debug("public boolean supportsSubqueriesInQuantifieds()");
    throwExceptionIfConnectionIsClosed();
    return true;
  }

  @Override
  public boolean supportsCorrelatedSubqueries() throws SQLException {
    LOGGER.debug("public boolean supportsCorrelatedSubqueries()");
    throwExceptionIfConnectionIsClosed();
    return true;
  }

  @Override
  public boolean supportsUnion() throws SQLException {
    LOGGER.debug("public boolean supportsUnion()");
    throwExceptionIfConnectionIsClosed();
    return true;
  }

  @Override
  public boolean supportsUnionAll() throws SQLException {
    LOGGER.debug("public boolean supportsUnionAll()");
    throwExceptionIfConnectionIsClosed();
    return true;
  }

  @Override
  public boolean supportsOpenCursorsAcrossCommit() throws SQLException {
    LOGGER.debug("public boolean supportsOpenCursorsAcrossCommit()");
    throwExceptionIfConnectionIsClosed();
    // Open cursors are not supported, however open statements are.
    return false;
  }

  @Override
  public boolean supportsOpenCursorsAcrossRollback() throws SQLException {
    LOGGER.debug("public boolean supportsOpenCursorsAcrossRollback()");
    throwExceptionIfConnectionIsClosed();
    // Open cursors are not supported, however open statements are.
    return false;
  }

  @Override
  public boolean supportsOpenStatementsAcrossCommit() throws SQLException {
    LOGGER.debug("public boolean supportsOpenStatementsAcrossCommit()");
    throwExceptionIfConnectionIsClosed();
    return true;
  }

  @Override
  public boolean supportsOpenStatementsAcrossRollback() throws SQLException {
    LOGGER.debug("public boolean supportsOpenStatementsAcrossRollback()");
    throwExceptionIfConnectionIsClosed();
    return true;
  }

  @Override
  public int getMaxBinaryLiteralLength() throws SQLException {
    LOGGER.debug("public int getMaxBinaryLiteralLength()");
    throwExceptionIfConnectionIsClosed();
    return 0;
  }

  @Override
  public int getMaxCharLiteralLength() throws SQLException {
    LOGGER.debug("public int getMaxCharLiteralLength()");
    throwExceptionIfConnectionIsClosed();
    return 0;
  }

  @Override
  public int getMaxColumnNameLength() throws SQLException {
    LOGGER.debug("public int getMaxColumnNameLength()");
    throwExceptionIfConnectionIsClosed();
    return MAX_NAME_LENGTH;
  }

  @Override
  public int getMaxColumnsInGroupBy() throws SQLException {
    LOGGER.debug("public int getMaxColumnsInGroupBy()");
    throwExceptionIfConnectionIsClosed();
    return 0;
  }

  @Override
  public int getMaxColumnsInIndex() throws SQLException {
    LOGGER.debug("public int getMaxColumnsInIndex()");
    throwExceptionIfConnectionIsClosed();
    return 0;
  }

  @Override
  public int getMaxColumnsInOrderBy() throws SQLException {
    LOGGER.debug("public int getMaxColumnsInOrderBy()");
    throwExceptionIfConnectionIsClosed();
    return 0;
  }

  @Override
  public int getMaxColumnsInSelect() throws SQLException {
    LOGGER.debug("public int getMaxColumnsInSelect()");
    throwExceptionIfConnectionIsClosed();
    return 0;
  }

  @Override
  public int getMaxColumnsInTable() throws SQLException {
    LOGGER.debug("public int getMaxColumnsInTable()");
    throwExceptionIfConnectionIsClosed();
    return 0;
  }

  @Override
  public int getMaxConnections() throws SQLException {
    LOGGER.debug("public int getMaxConnections()");
    throwExceptionIfConnectionIsClosed();
    return 0;
  }

  @Override
  public int getMaxCursorNameLength() throws SQLException {
    LOGGER.debug("public int getMaxCursorNameLength()");
    throwExceptionIfConnectionIsClosed();
    return 0;
  }

  @Override
  public int getMaxIndexLength() throws SQLException {
    LOGGER.debug("public int getMaxIndexLength()");
    throwExceptionIfConnectionIsClosed();
    return 0;
  }

  @Override
  public int getMaxSchemaNameLength() throws SQLException {
    LOGGER.debug("public int getMaxSchemaNameLength()");
    throwExceptionIfConnectionIsClosed();
    return MAX_NAME_LENGTH;
  }

  @Override
  public int getMaxProcedureNameLength() throws SQLException {
    LOGGER.debug("public int getMaxProcedureNameLength()");
    throwExceptionIfConnectionIsClosed();
    return 0;
  }

  @Override
  public int getMaxCatalogNameLength() throws SQLException {
    LOGGER.debug("public int getMaxCatalogNameLength()");
    throwExceptionIfConnectionIsClosed();
    return MAX_NAME_LENGTH;
  }

  @Override
  public int getMaxRowSize() throws SQLException {
    LOGGER.debug("public int getMaxRowSize()");
    throwExceptionIfConnectionIsClosed();
    return 0;
  }

  @Override
  public boolean doesMaxRowSizeIncludeBlobs() throws SQLException {
    LOGGER.debug("public boolean doesMaxRowSizeIncludeBlobs()");
    throwExceptionIfConnectionIsClosed();
    return false;
  }

  @Override
  public int getMaxStatementLength() throws SQLException {
    LOGGER.debug("public int getMaxStatementLength()");
    throwExceptionIfConnectionIsClosed();
    return 0;
  }

  @Override
  public int getMaxStatements() throws SQLException {
    LOGGER.debug("public int getMaxStatements()");
    throwExceptionIfConnectionIsClosed();
    return 0;
  }

  @Override
  public int getMaxTableNameLength() throws SQLException {
    LOGGER.debug("public int getMaxTableNameLength()");
    throwExceptionIfConnectionIsClosed();
    return MAX_NAME_LENGTH;
  }

  @Override
  public int getMaxTablesInSelect() throws SQLException {
    LOGGER.debug("public int getMaxTablesInSelect()");
    throwExceptionIfConnectionIsClosed();
    return 0;
  }

  @Override
  public int getMaxUserNameLength() throws SQLException {
    LOGGER.debug("public int getMaxUserNameLength()");
    throwExceptionIfConnectionIsClosed();
    return 0;
  }

  @Override
  public int getDefaultTransactionIsolation() throws SQLException {
    LOGGER.debug("public int getDefaultTransactionIsolation()");
    throwExceptionIfConnectionIsClosed();
    return Connection.TRANSACTION_READ_COMMITTED;
  }

  @Override
  public boolean supportsTransactions() throws SQLException {
    LOGGER.debug("public boolean supportsTransactions()");
    throwExceptionIfConnectionIsClosed();
    return false;
  }

  @Override
  public boolean supportsTransactionIsolationLevel(int level) throws SQLException {
    LOGGER.debug("public boolean supportsTransactionIsolationLevel(int level = {})", level);
    throw new UnsupportedOperationException("Not implemented");
  }

  @Override
  public boolean supportsDataDefinitionAndDataManipulationTransactions() throws SQLException {
    LOGGER.debug("public boolean supportsDataDefinitionAndDataManipulationTransactions()");
    throwExceptionIfConnectionIsClosed();
    return false;
  }

  @Override
  public boolean supportsDataManipulationTransactionsOnly() throws SQLException {
    LOGGER.debug("public boolean supportsDataManipulationTransactionsOnly()");
    throwExceptionIfConnectionIsClosed();
    return false;
  }

  @Override
  public boolean dataDefinitionCausesTransactionCommit() throws SQLException {
    LOGGER.debug("public boolean dataDefinitionCausesTransactionCommit()");
    throwExceptionIfConnectionIsClosed();
    return false;
  }

  @Override
  public boolean dataDefinitionIgnoredInTransactions() throws SQLException {
    LOGGER.debug("public boolean dataDefinitionIgnoredInTransactions()");
    throwExceptionIfConnectionIsClosed();
    return false;
  }

  @Override
  public ResultSet getProcedures(String catalog, String schemaPattern, String procedureNamePattern) throws SQLException {
    LOGGER.debug("public ResultSet getProcedures(String catalog = {}, String schemaPattern = {}, String procedureNamePattern = {})", catalog, schemaPattern, procedureNamePattern);
    // TODO: check once, simba returns empty result set as well
    throwExceptionIfConnectionIsClosed();
    return new DatabricksResultSet(
            new StatementStatus().setState(StatementState.SUCCEEDED),
            "getprocedures-metadata",
            Arrays.asList("PROCEDURE_CAT", "PROCEDURE_SCHEM", "PROCEDURE_NAME", "NUM_INPUT_PARAMS", "NUM_OUTPUT_PARAMS", "NUM_RESULT_SETS", "REMARKS", "PROCEDURE_TYPE", "SPECIFIC_NAME"),
            Arrays.asList("VARCHAR", "VARCHAR", "VARCHAR", "VARCHAR", "VARCHAR", "VARCHAR", "VARCHAR", "VARCHAR", "VARCHAR"),
            Arrays.asList(Types.VARCHAR, Types.VARCHAR, Types.VARCHAR, Types.VARCHAR, Types.VARCHAR, Types.VARCHAR, Types.VARCHAR, Types.VARCHAR, Types.VARCHAR),
            Arrays.asList(128, 128, 128, 128, 128, 128, 128, 128, 128),
            new Object[0][0],
            StatementType.METADATA
    );
  }

  @Override
  public ResultSet getProcedureColumns(String catalog, String schemaPattern, String procedureNamePattern, String columnNamePattern) throws SQLException {
    LOGGER.debug("public ResultSet getProcedureColumns(String catalog = {}, String schemaPattern = {}, String procedureNamePattern = {}, String columnNamePattern = {})", catalog, schemaPattern, procedureNamePattern, columnNamePattern);
    throw new UnsupportedOperationException("Not implemented");
  }

  @Override
  public ResultSet getTables(String catalog, String schemaPattern, String tableNamePattern, String[] types) throws SQLException {
    LOGGER.debug("public ResultSet getTables(String catalog = {}, String schemaPattern = {}, String tableNamePattern = {}, String[] types = {})", catalog, schemaPattern, tableNamePattern, types);
    throwExceptionIfConnectionIsClosed();
    Map.Entry<String, String> pair = applyContext(catalog, schemaPattern);
    String catalogWithContext = pair.getKey();
    String schemaWithContext = pair.getValue();
    Queue<Map.Entry<String, String>> catalogSchemaPairs = new ConcurrentLinkedQueue<>();
    if (WildcardUtil.isWildcard(schemaWithContext) || WildcardUtil.isMatchAnything(catalogWithContext)) {
      ResultSet resultSet = getSchemas(catalogWithContext, schemaWithContext);
      while (resultSet.next()) {
        catalogSchemaPairs.add(Map.entry(resultSet.getString(2), resultSet.getString(1)));
      }
    } else {
      catalogSchemaPairs.add(pair);
    }
    // TODO: Limit to 15 pairs to run quickly, remove after demo/find workaround
    while (catalogSchemaPairs.size() > 15)
      catalogSchemaPairs.poll();
    String tableWithContext = tableNamePattern == null ? "*" : tableNamePattern;

    List<List<Object>> rows = new CopyOnWriteArrayList<>();
    ExecutorService executorService = Executors.newFixedThreadPool(150);
    for (int i = 0; i < 150; i++) {
      executorService.submit(() -> {
        while (!catalogSchemaPairs.isEmpty()) {
          Map.Entry<String, String> currentPair = catalogSchemaPairs.poll();
          String currentCatalog = currentPair.getKey();
          String currentSchema = currentPair.getValue();
          String showTablesSQL = "show tables from " + currentCatalog + "." + currentSchema;
          if (!WildcardUtil.isMatchAnything(tableWithContext)) {
            showTablesSQL += " like '" + tableWithContext + "'";
          }
          LOGGER.debug("SQL command to fetch tables: {}" + showTablesSQL);
          try {
            ResultSet rs = session.getDatabricksClient().executeStatement(
                    showTablesSQL, session.getWarehouseId(), new HashMap<Integer, ImmutableSqlParameter>(), StatementType.METADATA, session);
            while (rs.next()) {
              rows.add(Arrays.asList(currentCatalog, currentSchema, rs.getString(2), "TABLE", null, null, null, null, null, null));
            }
          } catch (SQLException e) {
            throw new RuntimeException(e);
          }
        }
      });
    }
    executorService.shutdown();
    while (!executorService.isTerminated()) {
      // wait
    }
    // They are ordered by TABLE_TYPE, TABLE_CAT, TABLE_SCHEM and TABLE_NAME.
    rows.sort(Comparator.comparing((List<Object> i) -> i.get(3).toString())
            .thenComparing(i -> i.get(0).toString()).thenComparing(i -> i.get(1).toString())
            .thenComparing(i -> i.get(2).toString()));
    return new DatabricksResultSet(new StatementStatus().setState(StatementState.SUCCEEDED),
            "gettables-metadata",
            Arrays.asList("TABLE_CAT", "TABLE_SCHEM", "TABLE_NAME", "TABLE_TYPE", "REMARKS", "TYPE_CAT", "TYPE_SCHEM", "TYPE_NAME", "SELF_REFERENCING_COL_NAME", "REF_GENERATION"),
            Arrays.asList("VARCHAR", "VARCHAR", "VARCHAR", "VARCHAR", "VARCHAR", "VARCHAR", "VARCHAR", "VARCHAR", "VARCHAR", "VARCHAR"),
            Arrays.asList(Types.VARCHAR, Types.VARCHAR, Types.VARCHAR, Types.VARCHAR, Types.VARCHAR, Types.VARCHAR, Types.VARCHAR, Types.VARCHAR, Types.VARCHAR, Types.VARCHAR),
            Arrays.asList(128, 128, 128, 128, 128, 128, 128, 128, 128, 128),
            rows,
            StatementType.METADATA);
  }

  @Override
  public ResultSet getSchemas() throws SQLException {
    LOGGER.debug("public ResultSet getSchemas()");
    return getSchemas(null /* catalog */, null /* schema pattern */);
  }

  @Override
  public ResultSet getCatalogs() throws SQLException {
    LOGGER.debug("public ResultSet getCatalogs()");
    throwExceptionIfConnectionIsClosed();

    String showCatalogsSQL = "show catalogs";
    LOGGER.debug("SQL command to fetch catalogs: {}" + showCatalogsSQL);

    ResultSet rs = session.getDatabricksClient().executeStatement(
            showCatalogsSQL, session.getWarehouseId(), new HashMap<Integer, ImmutableSqlParameter>(),
            StatementType.METADATA, session);
    List<List<Object>> rows = new ArrayList<>();
    while (rs.next()) {
      rows.add(Collections.singletonList(rs.getString(1)));
    }
    return new DatabricksResultSet(
            new StatementStatus().setState(StatementState.SUCCEEDED),
            "getcatalogs-metadata",
            Collections.singletonList("TABLE_CAT"),
            Collections.singletonList("VARCHAR"),
            Collections.singletonList(Types.VARCHAR),
            Collections.singletonList(128),
            rows,
            StatementType.METADATA);
  }

  @Override
  public ResultSet getTableTypes() throws SQLException {
    LOGGER.debug("public ResultSet getTableTypes()");
    throwExceptionIfConnectionIsClosed();
    return new DatabricksResultSet(new StatementStatus().setState(StatementState.SUCCEEDED),
            "tabletype-metadata",
            Collections.singletonList("TABLE_TYPE"),
            Collections.singletonList("VARCHAR"),
            Collections.singletonList(Types.VARCHAR),
            Collections.singletonList(128),
            new String[][] {{"SYSTEM TABLE"}, {"TABLE"}, {"VIEW"}},
            StatementType.METADATA);
  }

  @Override
  public ResultSet getColumns(String catalog, String schemaPattern, String tableNamePattern, String columnNamePattern) throws SQLException {
    LOGGER.debug("public ResultSet getColumns(String catalog = {}, String schemaPattern = {}, String tableNamePattern = {}, String columnNamePattern = {})", catalog, schemaPattern, tableNamePattern, columnNamePattern);
    throwExceptionIfConnectionIsClosed();

    ResultSet resultSet = getTables(catalog, schemaPattern, tableNamePattern, null);
    Queue<String[]> catalogSchemaTableCombinations = new ConcurrentLinkedQueue<>();
    while (resultSet.next()) {
      catalogSchemaTableCombinations.add(new String[]{resultSet.getString(1), resultSet.getString(2), resultSet.getString(3)});
    }

    List<List<Object>> rows = new CopyOnWriteArrayList<>();
    ExecutorService executorService = Executors.newFixedThreadPool(150);
    for (int i = 0; i < 150; i++) {
      executorService.submit(() -> {
        while (!catalogSchemaTableCombinations.isEmpty()) {
          String[] combination = catalogSchemaTableCombinations.poll();
          String showColumnsSQL = "show columns in " + combination[0] + "." + combination[1] + "." + combination[2];
          LOGGER.debug("SQL command to fetch columns: {}" + showColumnsSQL);
          try {
<<<<<<< HEAD
            ResultSet rs = session.getDatabricksClient().executeStatement(showColumnsSQL, session.getWarehouseId(), true, session);
=======
            ResultSet rs = session.getDatabricksClient().executeStatement(showSchemaSQL, session.getWarehouseId(),
                    new HashMap<Integer, ImmutableSqlParameter>(), StatementType.METADATA, session);
>>>>>>> 334c2181
            while (rs.next()) {
              if (rs.getString(1).matches(columnNamePattern)) {
                rows.add(Arrays.asList(combination[0], combination[1], combination[2], rs.getString(1)));
              }
            }
          } catch (SQLException e) {
            throw new RuntimeException(e);
          }
        }
      });
    }
    executorService.shutdown();
    while (!executorService.isTerminated()) {
      // wait
    }
    // TODO: some columns are missing from result set, determine how to fill those
    rows.sort(Comparator.comparing((List<Object> i) -> i.get(0).toString())
            .thenComparing(i -> i.get(1).toString()).thenComparing(i -> i.get(2).toString()));
    return new DatabricksResultSet(new StatementStatus().setState(StatementState.SUCCEEDED),
            "metadata-statement",
            Arrays.asList("TABLE_CAT", "TABLE_SCHEM", "TABLE_NAME", "COLUMN_NAME"),
            Arrays.asList("VARCHAR", "VARCHAR", "VARCHAR", "VARCHAR"),
            Arrays.asList(Types.VARCHAR, Types.VARCHAR, Types.VARCHAR, Types.VARCHAR),
            Arrays.asList(128, 128, 128, 128),
            rows,
            StatementType.METADATA);
  }

  @Override
  public ResultSet getColumnPrivileges(String catalog, String schema, String table, String columnNamePattern) throws SQLException {
    LOGGER.debug("public ResultSet getColumnPrivileges(String catalog = {}, String schema = {}, String table = {}, String columnNamePattern = {})", catalog, schema, table, columnNamePattern);
    throw new UnsupportedOperationException("Not implemented");
  }

  @Override
  public ResultSet getTablePrivileges(String catalog, String schemaPattern, String tableNamePattern) throws SQLException {
    LOGGER.debug("public ResultSet getTablePrivileges(String catalog = {}, String schemaPattern = {}, String tableNamePattern = {})", catalog, schemaPattern, tableNamePattern);
    throw new UnsupportedOperationException("Not implemented");
  }

  @Override
  public ResultSet getBestRowIdentifier(String catalog, String schema, String table, int scope, boolean nullable) throws SQLException {
    LOGGER.debug("public ResultSet getBestRowIdentifier(String catalog = {}, String schema = {}, String table = {}, int scope = {}, boolean nullable = {})", catalog, schema, table, scope, nullable);
    throw new UnsupportedOperationException("Not implemented");
  }

  @Override
  public ResultSet getVersionColumns(String catalog, String schema, String table) throws SQLException {
    LOGGER.debug("public ResultSet getVersionColumns(String catalog = {}, String schema = {}, String table = {})", catalog, schema, table);
    throw new UnsupportedOperationException("Not implemented");
  }

  @Override
  public ResultSet getPrimaryKeys(String catalog, String schema, String table) throws SQLException {
    LOGGER.debug("public ResultSet getPrimaryKeys(String catalog = {}, String schema = {}, String table = {})", catalog, schema, table);
    throw new UnsupportedOperationException("Not implemented");
  }

  @Override
  public ResultSet getImportedKeys(String catalog, String schema, String table) throws SQLException {
    LOGGER.debug("public ResultSet getImportedKeys(String catalog = {}, String schema = {}, String table = {})", catalog, schema, table);
    throw new UnsupportedOperationException("Not implemented");
  }

  @Override
  public ResultSet getExportedKeys(String catalog, String schema, String table) throws SQLException {
    LOGGER.debug("public ResultSet getExportedKeys(String catalog = {}, String schema = {}, String table = {})", catalog, schema, table);
    throw new UnsupportedOperationException("Not implemented");
  }

  @Override
  public ResultSet getCrossReference(String parentCatalog, String parentSchema, String parentTable, String foreignCatalog, String foreignSchema, String foreignTable) throws SQLException {
    LOGGER.debug("public ResultSet getCrossReference(String parentCatalog = {}, String parentSchema = {}, String parentTable = {}, String foreignCatalog = {}, String foreignSchema = {}, String foreignTable = {})", parentCatalog, parentSchema, parentTable, foreignCatalog, foreignSchema, foreignTable);
    throw new UnsupportedOperationException("Not implemented");
  }

  @Override
  public ResultSet getTypeInfo() throws SQLException {
    LOGGER.debug("public ResultSet getTypeInfo()");
    throwExceptionIfConnectionIsClosed();

    return new DatabricksResultSet(
            new StatementStatus().setState(StatementState.SUCCEEDED),
            "typeinfo-metadata",
            Arrays.asList(
                    "TYPE_NAME",
                    "DATA_TYPE",
                    "PRECISION",
                    "LITERAL_PREFIX",
                    "LITERAL_SUFFIX",
                    "CREATE_PARAMS",
                    "NULLABLE",
                    "CASE_SENSITIVE",
                    "SEARCHABLE",
                    "UNSIGNED_ATTRIBUTE",
                    "FIXED_PREC_SCALE",
                    "AUTO_INCREMENT",
                    "LOCAL_TYPE_NAME",
                    "MINIMUM_SCALE",
                    "MAXIMUM_SCALE",
                    "SQL_DATA_TYPE",
                    "SQL_DATETIME_SUB",
                    "NUM_PREC_RADIX"),
            Arrays.asList(
                    "VARCHAR", "INTEGER", "INTEGER", "VARCHAR", "VARCHAR", "VARCHAR", "SMALLINT", "BIT", "SMALLINT",
                    "BIT", "BIT", "BIT", "VARCHAR", "SMALLINT", "SMALLINT", "INTEGER", "INTEGER",
                    "INTEGER"),
            Arrays.asList(
                    Types.VARCHAR,
                    Types.INTEGER,
                    Types.INTEGER,
                    Types.VARCHAR,
                    Types.VARCHAR,
                    Types.VARCHAR,
                    Types.SMALLINT,
                    Types.BOOLEAN,
                    Types.SMALLINT,
                    Types.BOOLEAN,
                    Types.BOOLEAN,
                    Types.BOOLEAN,
                    Types.VARCHAR,
                    Types.SMALLINT,
                    Types.SMALLINT,
                    Types.INTEGER,
                    Types.INTEGER,
                    Types.INTEGER),
            Arrays.asList(
                    128,
                    10,
                    10,
                    128,
                    128,
                    128,
                    5,
                    1,
                    5,
                    1,
                    1,
                    1,
                    128,
                    5,
                    5,
                    10,
                    10,
                    10),
            new Object[][]{
                    {
                            "TINYINT",
                            Types.TINYINT,
                            3,
                            null,
                            null,
                            null,
                            typeNullable,
                            false,
                            typePredBasic,
                            false,
                            false,
                            null,
                            "TINYINT",
                            0,
                            0,
                            Types.TINYINT,
                            null,
                            10
                    },
                    {
                            "BIGINT",
                            Types.BIGINT,
                            19,
                            null,
                            null,
                            null,
                            typeNullable,
                            false,
                            typePredBasic,
                            false,
                            false,
                            null,
                            "BIGINT",
                            0,
                            0,
                            Types.BIGINT,
                            null,
                            10
                    },
                    {
                            "BINARY",
                            Types.BINARY,
                            32767,
                            "0x",
                            null,
                            "LENGTH",
                            typeNullable,
                            false,
                            typePredNone,
                            null,
                            false,
                            null,
                            "BINARY",
                            null,
                            null,
                            Types.BINARY,
                            null,
                            null
                    },
                    {
                            "CHAR",
                            Types.CHAR,
                            255,
                            "'",
                            "'",
                            "LENGTH",
                            typeNullable,
                            true,
                            typeSearchable,
                            null,
                            false,
                            null,
                            "CHAR",
                            null,
                            null,
                            Types.CHAR,
                            null,
                            null
                    },
                    {
                            "DECIMAL",
                            Types.DECIMAL,
                            38,
                            null,
                            null,
                            null,
                            typeNullable,
                            false,
                            typePredBasic,
                            false,
                            false,
                            null,
                            "DECIMAL",
                            0,
                            0,
                            Types.DECIMAL,
                            null,
                            10
                    },
                    {
                            "INT",
                            Types.INTEGER,
                            10,
                            null,
                            null,
                            null,
                            typeNullable,
                            false,
                            typePredBasic,
                            false,
                            false,
                            null,
                            "INT",
                            0,
                            0,
                            Types.INTEGER,
                            null,
                            10
                    },
                    {
                            "SMALLINT",
                            Types.SMALLINT,
                            5,
                            null,
                            null,
                            null,
                            typeNullable,
                            false,
                            typePredBasic,
                            false,
                            false,
                            null,
                            "SMALLINT",
                            0,
                            0,
                            Types.SMALLINT,
                            null,
                            10
                    },
                    {
                            "FLOAT",
                            Types.FLOAT,
                            7,
                            null,
                            null,
                            null,
                            typeNullable,
                            false,
                            typePredBasic,
                            false,
                            false,
                            null,
                            "FLOAT",
                            null,
                            null,
                            Types.FLOAT,
                            null,
                            2
                    },
                    {
                            "DOUBLE",
                            Types.DOUBLE,
                            15,
                            null,
                            null,
                            null,
                            typeNullable,
                            false,
                            typePredBasic,
                            false,
                            false,
                            null,
                            "DOUBLE",
                            null,
                            null,
                            Types.DOUBLE,
                            null,
                            2
                    },
                    {
                            "ARRAY",
                            Types.VARCHAR,
                            32767,
                            "'",
                            "'",
                            "Type",
                            typeNullable,
                            false,
                            typeSearchable,
                            null,
                            false,
                            null,
                            "ARRAY",
                            null,
                            null,
                            Types.VARCHAR,
                            null,
                            null
                    },
                    {
                            "MAP",
                            Types.VARCHAR,
                            32767,
                            "'",
                            "'",
                            "Key,Value",
                            typeNullable,
                            false,
                            typeSearchable,
                            null,
                            false,
                            null,
                            "MAP",
                            null,
                            null,
                            Types.VARCHAR,
                            null,
                            null
                    },
                    {
                            "STRING",
                            Types.VARCHAR,
                            510,
                            "'",
                            "'",
                            "max length",
                            typeNullable,
                            true,
                            typeSearchable,
                            null,
                            false,
                            null,
                            "STRING",
                            null,
                            null,
                            Types.VARCHAR,
                            null,
                            null
                    },
                    {
                            "STRUCT",
                            Types.VARCHAR,
                            32767,
                            "'",
                            "'",
                            "Column Type, ...",
                            typeNullable,
                            false,
                            typeSearchable,
                            null,
                            false,
                            null,
                            "STRUCT",
                            null,
                            null,
                            Types.VARCHAR,
                            null,
                            null
                    },
                    {
                            "VARCHAR",
                            Types.VARCHAR,
                            510,
                            "'",
                            "'",
                            "max length",
                            typeNullable,
                            true,
                            typeSearchable,
                            null,
                            false,
                            null,
                            "VARCHAR",
                            null,
                            null,
                            Types.VARCHAR,
                            null,
                            null
                    },
                    {
                            "BOOLEAN",
                            Types.BOOLEAN,
                            1,
                            null,
                            null,
                            null,
                            typeNullable,
                            true,
                            typePredBasic,
                            null,
                            false,
                            null,
                            "BOOLEAN",
                            null,
                            null,
                            Types.BOOLEAN,
                            null,
                            null
                    },
                    {
                            "DATE",
                            Types.DATE,
                            10,
                            "'",
                            "'",
                            null,
                            typeNullable,
                            false,
                            typeSearchable,
                            null,
                            false,
                            null,
                            "DATE",
                            null,
                            null,
                            Types.DATE,
                            null,
                            null
                    },
                    {
                            "TIMESTAMP",
                            Types.TIMESTAMP,
                            29,
                            "'",
                            "'",
                            null,
                            typeNullable,
                            false,
                            typeSearchable,
                            null,
                            false,
                            null,
                            "TIMESTAMP",
                            0,
                            0,
                            Types.DATE,
                            null,
                            null
                    }
            },
            StatementType.METADATA);
  }

  @Override
  public ResultSet getIndexInfo(String catalog, String schema, String table, boolean unique, boolean approximate) throws SQLException {
    LOGGER.debug("public ResultSet getIndexInfo(String catalog = {}, String schema = {}, String table = {}, boolean unique = {}, boolean approximate = {})", catalog, schema, table, unique, approximate);
    throw new UnsupportedOperationException("Not implemented");
  }

  @Override
  public boolean supportsResultSetType(int type) throws SQLException {
    LOGGER.debug("public boolean supportsResultSetType(int type = {})", type);
    throwExceptionIfConnectionIsClosed();
    return type == ResultSet.TYPE_FORWARD_ONLY;
  }

  @Override
  public boolean supportsResultSetConcurrency(int type, int concurrency) throws SQLException {
    LOGGER.debug("public boolean supportsResultSetConcurrency(int type = {}, int concurrency = {})", type, concurrency);
    throwExceptionIfConnectionIsClosed();
    return type == ResultSet.TYPE_FORWARD_ONLY && concurrency == ResultSet.CONCUR_READ_ONLY;
  }

  @Override
  public boolean ownUpdatesAreVisible(int type) throws SQLException {
    LOGGER.debug("public boolean ownUpdatesAreVisible(int type = {})", type);
    throwExceptionIfConnectionIsClosed();
    return false;
  }

  @Override
  public boolean ownDeletesAreVisible(int type) throws SQLException {
    LOGGER.debug("public boolean ownDeletesAreVisible(int type = {})", type);
    throwExceptionIfConnectionIsClosed();
    return false;
  }

  @Override
  public boolean ownInsertsAreVisible(int type) throws SQLException {
    LOGGER.debug("public boolean ownInsertsAreVisible(int type = {})", type);
    throwExceptionIfConnectionIsClosed();
    return false;
  }

  @Override
  public boolean othersUpdatesAreVisible(int type) throws SQLException {
    LOGGER.debug("public boolean othersUpdatesAreVisible(int type = {})", type);
    throwExceptionIfConnectionIsClosed();
    return false;
  }

  @Override
  public boolean othersDeletesAreVisible(int type) throws SQLException {
    LOGGER.debug("public boolean othersDeletesAreVisible(int type = {})", type);
    throwExceptionIfConnectionIsClosed();
    return false;
  }

  @Override
  public boolean othersInsertsAreVisible(int type) throws SQLException {
    LOGGER.debug("public boolean othersInsertsAreVisible(int type = {})", type);
    throwExceptionIfConnectionIsClosed();
    return false;
  }

  @Override
  public boolean updatesAreDetected(int type) throws SQLException {
    LOGGER.debug("public boolean updatesAreDetected(int type = {})", type);
    throwExceptionIfConnectionIsClosed();
    return false;
  }

  @Override
  public boolean deletesAreDetected(int type) throws SQLException {
    LOGGER.debug("public boolean deletesAreDetected(int type = {})", type);
    throw new UnsupportedOperationException("Not implemented");
  }

  @Override
  public boolean insertsAreDetected(int type) throws SQLException {
    LOGGER.debug("public boolean insertsAreDetected(int type = {})", type);
    throwExceptionIfConnectionIsClosed();
    return false;
  }

  @Override
  public boolean supportsBatchUpdates() throws SQLException {
    LOGGER.debug("public boolean supportsBatchUpdates()");
    throwExceptionIfConnectionIsClosed();
    return false;
  }

  @Override
  public ResultSet getUDTs(String catalog, String schemaPattern, String typeNamePattern, int[] types) throws SQLException {
    LOGGER.debug("public ResultSet getUDTs(String catalog = {}, String schemaPattern = {}, String typeNamePattern = {}, int[] types = {})", catalog, schemaPattern, typeNamePattern, types);
    // TODO: implement, returning only empty set for now
    throwExceptionIfConnectionIsClosed();
    return new DatabricksResultSet(
            new StatementStatus().setState(StatementState.SUCCEEDED),
            "getudts-metadata",
            Arrays.asList("TYPE_CAT", "TYPE_SCHEM", "TYPE_NAME", "CLASS_NAME", "DATA_TYPE", "REMAKRS", "BASE_TYPE"),
            Arrays.asList("VARCHAR", "VARCHAR", "VARCHAR", "VARCHAR", "VARCHAR", "VARCHAR", "VARCHAR"),
            Arrays.asList(Types.VARCHAR, Types.VARCHAR, Types.VARCHAR, Types.VARCHAR, Types.VARCHAR, Types.VARCHAR, Types.VARCHAR),
            Arrays.asList(128, 128, 128, 128, 128, 128, 128),
            new String[0][0],
            StatementType.METADATA
    );
  }

  @Override
  public Connection getConnection() throws SQLException {
    LOGGER.debug("public Connection getConnection()");
    return connection.getConnection();
  }

  @Override
  public boolean supportsSavepoints() throws SQLException {
    LOGGER.debug("public boolean supportsSavepoints()");
    throwExceptionIfConnectionIsClosed();
    return false;
  }

  @Override
  public boolean supportsNamedParameters() throws SQLException {
    LOGGER.debug("public boolean supportsNamedParameters()");
    throwExceptionIfConnectionIsClosed();
    return false;
  }

  @Override
  public boolean supportsMultipleOpenResults() throws SQLException {
    LOGGER.debug("public boolean supportsMultipleOpenResults()");
    throwExceptionIfConnectionIsClosed();
    return false;
  }

  @Override
  public boolean supportsGetGeneratedKeys() throws SQLException {
    LOGGER.debug("public boolean supportsGetGeneratedKeys()");
    throwExceptionIfConnectionIsClosed();
    return false;
  }

  @Override
  public ResultSet getSuperTypes(String catalog, String schemaPattern, String typeNamePattern) throws SQLException {
    LOGGER.debug("public ResultSet getSuperTypes(String catalog = {}, String schemaPattern = {}, String typeNamePattern = {})", catalog, schemaPattern, typeNamePattern);
    throw new UnsupportedOperationException("Not implemented");
  }

  @Override
  public ResultSet getSuperTables(String catalog, String schemaPattern, String tableNamePattern) throws SQLException {
    LOGGER.debug("public ResultSet getSuperTables(String catalog = {}, String schemaPattern = {}, String tableNamePattern = {})", catalog, schemaPattern, tableNamePattern);
    throw new UnsupportedOperationException("Not implemented");
  }

  @Override
  public ResultSet getAttributes(String catalog, String schemaPattern, String typeNamePattern, String attributeNamePattern) throws SQLException {
    LOGGER.debug("public ResultSet getAttributes(String catalog = {}, String schemaPattern = {}, String typeNamePattern = {}, String attributeNamePattern = {})", catalog, schemaPattern, typeNamePattern, attributeNamePattern);
    throw new UnsupportedOperationException("Not implemented");
  }

  @Override
  public boolean supportsResultSetHoldability(int holdability) throws SQLException {
    LOGGER.debug("public boolean supportsResultSetHoldability(int holdability = {})", holdability);
    throwExceptionIfConnectionIsClosed();
    return holdability == ResultSet.CLOSE_CURSORS_AT_COMMIT;
  }

  @Override
  public int getResultSetHoldability() throws SQLException {
    LOGGER.debug("public int getResultSetHoldability()");
    throwExceptionIfConnectionIsClosed();
    return ResultSet.CLOSE_CURSORS_AT_COMMIT;
  }

  @Override
  public int getDatabaseMajorVersion() throws SQLException {
    LOGGER.debug("public int getDatabaseMajorVersion()");
    return DATABASE_MAJOR_VERSION;
  }

  @Override
  public int getDatabaseMinorVersion() throws SQLException {
    LOGGER.debug("public int getDatabaseMinorVersion()");
    return DATABASE_MINOR_VERSION;
  }

  @Override
  public int getJDBCMajorVersion() throws SQLException {
    LOGGER.debug("public int getJDBCMajorVersion()");
    return JDBC_MAJOR_VERSION;
  }

  @Override
  public int getJDBCMinorVersion() throws SQLException {
    LOGGER.debug("public int getJDBCMinorVersion()");
    return JDBC_MINOR_VERSION;
  }

  @Override
  public int getSQLStateType() throws SQLException {
    LOGGER.debug("public int getSQLStateType()");
    throwExceptionIfConnectionIsClosed();
    return DatabaseMetaData.sqlStateSQL;
  }

  @Override
  public boolean locatorsUpdateCopy() throws SQLException {
    LOGGER.debug("public boolean locatorsUpdateCopy()");
    throwExceptionIfConnectionIsClosed();
    return false;
  }

  @Override
  public boolean supportsStatementPooling() throws SQLException {
    LOGGER.debug("public boolean supportsStatementPooling()");
    throwExceptionIfConnectionIsClosed();
    return false;
  }

  @Override
  public RowIdLifetime getRowIdLifetime() throws SQLException {
    LOGGER.debug("public RowIdLifetime getRowIdLifetime()");
    throwExceptionIfConnectionIsClosed();
    return RowIdLifetime.ROWID_UNSUPPORTED;
  }

  @Override
  public ResultSet getSchemas(String catalog, String schemaPattern) throws SQLException {
    LOGGER.debug("public ResultSet getSchemas(String catalog = {}, String schemaPattern = {})", catalog, schemaPattern);
    throwExceptionIfConnectionIsClosed();
    Map.Entry<String, String> pair = applyContext(catalog, schemaPattern);
    String catalogWithContext = pair.getKey();
    String schemaWithContext = pair.getValue();

    // Since catalog must be an identifier or all catalogs (null), we need not care about catalog regex
    Queue<String> catalogs = new ConcurrentLinkedQueue<>();
    if (WildcardUtil.isMatchAnything(catalogWithContext)) {
      ResultSet rs = getCatalogs();
      while (rs.next()) {
        catalogs.add(rs.getString(1));
      }
    } else {
      catalogs.add(catalogWithContext);
    }
    // TODO: Remove post demo
    while (catalogs.size() > 5)
      catalogs.poll();

    List<List<Object>> rows = new CopyOnWriteArrayList<>();
    ExecutorService executorService = Executors.newFixedThreadPool(150);
    for (int i = 0; i < 150; i++) {
      executorService.submit(() -> {
        while (!catalogs.isEmpty()) {
          String currentCatalog = catalogs.poll();
          // TODO: Emoji characters are not being handled correctly by SDK/SEA, hence, skipping for now
//          if (WildcardUtil.containsEmoji(currentCatalog))
//            return;
          String showSchemaSQL = "show schemas in `" + currentCatalog + "`";
          if (!WildcardUtil.isMatchAnything(schemaWithContext)) {
            showSchemaSQL += " like '" + schemaWithContext + "'";
          }
          LOGGER.debug("SQL command to fetch schemas: {}" + showSchemaSQL);
          try {
            ResultSet rs = session.getDatabricksClient().executeStatement(
                    showSchemaSQL, session.getWarehouseId(), new HashMap<Integer, ImmutableSqlParameter>(),
                    StatementType.METADATA, session);
            while (rs.next()) {
              rows.add(Arrays.asList(rs.getString(1), currentCatalog));
            }
          } catch (SQLException e) {
            throw new RuntimeException(e);
          }
        }
      });
    }
    executorService.shutdown();
    while (!executorService.isTerminated()) {
      // wait
    }
    rows.sort(Comparator.comparing((List<Object> i) -> i.get(1).toString()).thenComparing(i -> i.get(0).toString()));
    return new DatabricksResultSet(new StatementStatus().setState(StatementState.SUCCEEDED),
            "metadata-statement",
            Arrays.asList("TABLE_SCHEM", "TABLE_CATALOG"),
            Arrays.asList("VARCHAR", "VARCHAR"),
            Arrays.asList(Types.VARCHAR, Types.VARCHAR),
            Arrays.asList(128, 128),
            rows,
            StatementType.METADATA);
  }

  @Override
  public boolean supportsStoredFunctionsUsingCallSyntax() throws SQLException {
    LOGGER.debug("public boolean supportsStoredFunctionsUsingCallSyntax()");
    throwExceptionIfConnectionIsClosed();
    return false;
  }

  @Override
  public boolean autoCommitFailureClosesAllResultSets() throws SQLException {
    LOGGER.debug("public boolean autoCommitFailureClosesAllResultSets()");
    throwExceptionIfConnectionIsClosed();
    return true;
  }

  @Override
  public ResultSet getClientInfoProperties() throws SQLException {
    LOGGER.debug("public ResultSet getClientInfoProperties()");
    throw new UnsupportedOperationException("Not implemented");
  }

  @Override
  public ResultSet getFunctions(String catalog, String schemaPattern, String functionNamePattern) throws SQLException {
    LOGGER.debug("public ResultSet getFunctions(String catalog = {}, String schemaPattern = {}, String functionNamePattern = {})", catalog, schemaPattern, functionNamePattern);
    throwExceptionIfConnectionIsClosed();
    // TODO: implement, returning only empty set for now
    throwExceptionIfConnectionIsClosed();
    return new DatabricksResultSet(
            new StatementStatus().setState(StatementState.SUCCEEDED),
            "getfunctions-metadata",
            Arrays.asList("FUNCTION_CAT", "FUNCTION_SCHEM", "FUNCTION_NAME", "REMARKS", "FUNCTION_TYPE", "SPECIFIC_NAME"),
            Arrays.asList("VARCHAR", "VARCHAR", "VARCHAR", "VARCHAR", "VARCHAR", "VARCHAR"),
            Arrays.asList(Types.VARCHAR, Types.VARCHAR, Types.VARCHAR, Types.VARCHAR, Types.VARCHAR, Types.VARCHAR),
            Arrays.asList(128, 128, 128, 128, 128, 128),
            new Object[0][0],
            StatementType.METADATA
    );

//    // TODO: Handle null catalog, schema, function behaviour
//
//    String showSchemaSQL = "show functions in " + catalog + "." + schemaPattern + " like '" + functionNamePattern + "'";
//    return session.getDatabricksClient().executeStatement(showSchemaSQL, session.getWarehouseId(),
//        new HashMap<Integer, ImmutableSqlParameter>(), StatementType.METADATA, session);
  }

  @Override
  public ResultSet getFunctionColumns(String catalog, String schemaPattern, String functionNamePattern, String columnNamePattern) throws SQLException {
    LOGGER.debug("public ResultSet getFunctionColumns(String catalog = {}, String schemaPattern = {}, String functionNamePattern = {}, String columnNamePattern = {})", catalog, schemaPattern, functionNamePattern, columnNamePattern);
    throw new UnsupportedOperationException("Not implemented");
  }

  @Override
  public ResultSet getPseudoColumns(String catalog, String schemaPattern, String tableNamePattern, String columnNamePattern) throws SQLException {
    LOGGER.debug("public ResultSet getPseudoColumns(String catalog = {}, String schemaPattern = {}, String tableNamePattern = {}, String columnNamePattern = {})", catalog, schemaPattern, tableNamePattern, columnNamePattern);
    throw new UnsupportedOperationException("Not implemented");
  }

  @Override
  public boolean generatedKeyAlwaysReturned() throws SQLException {
    LOGGER.debug("public boolean generatedKeyAlwaysReturned()");
    throwExceptionIfConnectionIsClosed();
    return false;
  }

  @Override
  public <T> T unwrap(Class<T> iface) throws SQLException {
    LOGGER.debug("public <T> T unwrap(Class<T> iface = {})", iface);
    throw new UnsupportedOperationException("Not implemented");
  }

  @Override
  public boolean isWrapperFor(Class<?> iface) throws SQLException {
    LOGGER.debug("public boolean isWrapperFor(Class<?> iface = {})", iface);
    throw new UnsupportedOperationException("Not implemented");
  }

  private void throwExceptionIfConnectionIsClosed() throws SQLException {
    LOGGER.debug("private void throwExceptionIfConnectionIsClosed()");
    if (!connection.getSession().isOpen()) {
      throw new DatabricksSQLException("Connection closed!");
    }
  }

  private Map.Entry<String, String> applyContext(String catalog, String schema) throws SQLException {
    LOGGER.debug("private Map.Entry<String, String> applyContext(String catalog = {}, String schema = {})", catalog, schema);
    if (catalog == null) {
      catalog = connection.getConnection().getCatalog();
    }
    // If catalog is not set in context, look at all catalogs
    if (catalog == null) {
      catalog = "*";
    }
    if (schema == null) {
      schema = connection.getConnection().getSchema();
    }
    // If schema is not set in context, look at all schemas
    if (schema == null) {
      schema = "*";
    }
    return Map.entry(catalog, schema);
  }
}<|MERGE_RESOLUTION|>--- conflicted
+++ resolved
@@ -1015,12 +1015,8 @@
           String showColumnsSQL = "show columns in " + combination[0] + "." + combination[1] + "." + combination[2];
           LOGGER.debug("SQL command to fetch columns: {}" + showColumnsSQL);
           try {
-<<<<<<< HEAD
-            ResultSet rs = session.getDatabricksClient().executeStatement(showColumnsSQL, session.getWarehouseId(), true, session);
-=======
-            ResultSet rs = session.getDatabricksClient().executeStatement(showSchemaSQL, session.getWarehouseId(),
+            ResultSet rs = session.getDatabricksClient().executeStatement(showColumnsSQL, session.getWarehouseId(),
                     new HashMap<Integer, ImmutableSqlParameter>(), StatementType.METADATA, session);
->>>>>>> 334c2181
             while (rs.next()) {
               if (rs.getString(1).matches(columnNamePattern)) {
                 rows.add(Arrays.asList(combination[0], combination[1], combination[2], rs.getString(1)));

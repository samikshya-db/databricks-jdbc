package com.databricks.jdbc.core;

import com.databricks.jdbc.client.IDatabricksHttpClient;
import com.databricks.jdbc.client.http.DatabricksHttpClient;
import com.databricks.sdk.service.sql.ChunkInfo;
import com.databricks.sdk.service.sql.ExternalLink;
import com.databricks.sdk.service.sql.ResultData;
import com.databricks.sdk.service.sql.ResultManifest;
import com.google.common.annotations.VisibleForTesting;
import org.apache.arrow.memory.RootAllocator;

import java.util.Collection;
import java.util.concurrent.ConcurrentHashMap;
import java.util.concurrent.ExecutorService;
import java.util.concurrent.Executors;
import java.util.concurrent.ThreadFactory;

/**
 * Class to manage Arrow chunks and fetch them on proactive basis.
 */
public class ChunkDownloader {
  private static final int CHUNKS_DOWNLOADER_THREAD_POOL_SIZE = 4;
  private static final String CHUNKS_DOWNLOADER_THREAD_POOL_PREFIX = "databricks-jdbc-chunks-downloader-";
  private final IDatabricksSession session;
  private final String statementId;
  private final long totalChunks;
  private final ExecutorService chunkDownloaderExecutorService;
  private final IDatabricksHttpClient httpClient;
  private Long currentChunkIndex;
  private long nextChunkLinkToDownload;
  private long nextChunkToDownload;
  private Long totalChunksInMemory;
  private long allowedChunksInMemory;
  private long totalBytesInUse;
  private boolean isClosed;

  ConcurrentHashMap<Long, ArrowResultChunk> chunkIndexToChunksMap;

  ChunkDownloader(String statementId, ResultManifest resultManifest, ResultData resultData, IDatabricksSession session) {
    this(statementId, resultManifest, resultData, session, DatabricksHttpClient.getInstance());
  }

  @VisibleForTesting
  ChunkDownloader(String statementId, ResultManifest resultManifest, ResultData resultData, IDatabricksSession session,
                  IDatabricksHttpClient httpClient) {
    this.session = session;
    this.statementId = statementId;
    this.totalChunks = resultManifest.getTotalChunkCount();
    this.chunkIndexToChunksMap = initializeChunksMap(resultManifest, resultData, statementId);
    // We are assuming that all links provided are in sequence. Currently, it only returns the
    // first chunk link, and next links need to be fetched sequentially using a separate API
    this.nextChunkLinkToDownload = resultData.getExternalLinks().size();
    // No chunks are downloaded, we need to start from first one
    this.nextChunkToDownload = 0;
    // Initialize current chunk to -1, since we don't have anything to read
    this.currentChunkIndex = -1L;
    // We don't have any chunk in downloaded yet
    this.totalChunksInMemory = 0L;
    // Number of worker threads are directly linked to allowed chunks in memory
    this.allowedChunksInMemory = Math.min(CHUNKS_DOWNLOADER_THREAD_POOL_SIZE, totalChunks);
    this.chunkDownloaderExecutorService = createChunksDownloaderExecutorService();
    this.httpClient = httpClient;
    this.isClosed = false;
    // The first link is available
    this.downloadNextChunks();
  }

  private static ConcurrentHashMap<Long, ArrowResultChunk> initializeChunksMap(ResultManifest resultManifest, ResultData resultData, String statementId) {
    ConcurrentHashMap<Long, ArrowResultChunk> chunkIndexMap = new ConcurrentHashMap<>();
    for (ChunkInfo chunkInfo : resultManifest.getChunks()) {
      // TODO: Add logging to check data (in bytes) from server and in root allocator. If they are close, we can directly assign the number of bytes as the limit with a small buffer.
      chunkIndexMap.put(chunkInfo.getChunkIndex(), new ArrowResultChunk(chunkInfo, new RootAllocator(/*limit =*/ Integer.MAX_VALUE), statementId));
    }

    for (ExternalLink externalLink : resultData.getExternalLinks()) {
      chunkIndexMap.get(externalLink.getChunkIndex()).setChunkUrl(externalLink);
    }
    return chunkIndexMap;
  }

  private static ExecutorService createChunksDownloaderExecutorService() {
    ThreadFactory threadFactory =
        new ThreadFactory() {
          private int threadCount = 1;

          public Thread newThread(final Runnable r) {
            final Thread thread = new Thread(r);
            thread.setName(CHUNKS_DOWNLOADER_THREAD_POOL_PREFIX + threadCount++);
            // TODO: catch uncaught exceptions
            thread.setDaemon(true);

            return thread;
          }
        };
    return Executors.newFixedThreadPool(CHUNKS_DOWNLOADER_THREAD_POOL_SIZE, threadFactory);
  }

    /**
     * Fetches the chunk for the given index. If chunk is not already downloaded, will download the chunk first
     * @param chunkIndex index of chunk
     * @return the chunk at given index
     */
  public ArrowResultChunk getChunk() {
<<<<<<< HEAD
=======
    if (currentChunkIndex < 0) {
      return null;
    }
>>>>>>> 7bfeba20
    ArrowResultChunk chunk = chunkIndexToChunksMap.get(currentChunkIndex);
    synchronized (chunk) {
      try {
        while (!isDownloadComplete(chunk.getStatus())) {
          chunk.wait();
        }
      } catch (InterruptedException e) {
        // Handle interruption
      }
    }
    // TODO: check for errors
    return chunk;
  }

  boolean hasNextChunk() {
    return currentChunkIndex < totalChunks - 1;
<<<<<<< HEAD
  }

  boolean next() {
    if (!hasNextChunk()) {
      return false;
    }
    // go to next chunk
    currentChunkIndex++;
    if (currentChunkIndex > 0) {
      // release previous chunk
      releaseChunk();
    }
    return true;
  }

  private boolean isDownloadComplete(ArrowResultChunk.DownloadStatus status) {
    return status == ArrowResultChunk.DownloadStatus.DOWNLOAD_SUCCEEDED
        || status == ArrowResultChunk.DownloadStatus.DOWNLOAD_FAILED
        || status == ArrowResultChunk.DownloadStatus.DOWNLOAD_FAILED_ABORTED;
  }

  void downloadProcessed(long chunkIndex) {
    ArrowResultChunk chunk = chunkIndexToChunksMap.get(chunkIndex);
    synchronized (chunk) {
      chunk.notify();
    }
  }

=======
  }

  boolean next() {
    if (!hasNextChunk()) {
      return false;
    }
    // go to next chunk
    currentChunkIndex++;
    if (currentChunkIndex > 0) {
      // release previous chunk
      releaseChunk();
    }
    return true;
  }

  private boolean isDownloadComplete(ArrowResultChunk.DownloadStatus status) {
    return status == ArrowResultChunk.DownloadStatus.DOWNLOAD_SUCCEEDED
        || status == ArrowResultChunk.DownloadStatus.DOWNLOAD_FAILED
        || status == ArrowResultChunk.DownloadStatus.DOWNLOAD_FAILED_ABORTED;
  }

  void downloadProcessed(long chunkIndex) {
    ArrowResultChunk chunk = chunkIndexToChunksMap.get(chunkIndex);
    synchronized (chunk) {
      chunk.notify();
    }
  }

>>>>>>> 7bfeba20
  void downloadLinks(long chunkIndexToDownloadLink) {
    Collection<ExternalLink> chunks = session.getDatabricksClient().getResultChunks(
        statementId, chunkIndexToDownloadLink);
    for (ExternalLink chunkLink : chunks) {
      setChunkLink(chunkLink);
    }
  }

  /**
   * Release the memory for previous chunk since it is already consumed
   * @param chunkIndex index of consumed chunk
   */
  public void releaseChunk() {
    if (chunkIndexToChunksMap.get(currentChunkIndex - 1).releaseChunk()) {
      totalChunksInMemory--;
      downloadNextChunks();
    }
  }

  /**
   * Initialize chunk with external link details
   * @param chunkIndex index of chunk
   * @param chunkLink external link details for chunk
   */
  void setChunkLink(ExternalLink chunkLink) {
    chunkIndexToChunksMap.get(chunkLink.getChunkIndex()).setChunkUrl(chunkLink);
  }

  /**
   * Fetches total chunks that we have in memory
   */
  long getTotalChunksInMemory() {
    return totalChunksInMemory;
  }

  /**
   * Release all chunks from memory. This would be called when result-set has been closed.
   */
  void releaseAllChunks() {
    this.isClosed = true;
    this.chunkDownloaderExecutorService.shutdownNow();
    // TODO: release all chunks
  }

  void downloadNextChunks() {
    while (!this.isClosed && nextChunkToDownload < totalChunks && totalChunksInMemory < allowedChunksInMemory) {
      ArrowResultChunk chunk = chunkIndexToChunksMap.get(nextChunkToDownload);
<<<<<<< HEAD
      this.chunkDownloaderExecutorService.submit(new SingleChunkDownloader(chunk, httpClient, this));
      totalChunksInMemory++;
=======
      if (chunk.getStatus() != ArrowResultChunk.DownloadStatus.DOWNLOAD_SUCCEEDED) {
        this.chunkDownloaderExecutorService.submit(new SingleChunkDownloader(chunk, httpClient, this));
        totalChunksInMemory++;
      }
>>>>>>> 7bfeba20
      nextChunkToDownload++;
    }
  }
}<|MERGE_RESOLUTION|>--- conflicted
+++ resolved
@@ -101,12 +101,9 @@
      * @return the chunk at given index
      */
   public ArrowResultChunk getChunk() {
-<<<<<<< HEAD
-=======
     if (currentChunkIndex < 0) {
       return null;
     }
->>>>>>> 7bfeba20
     ArrowResultChunk chunk = chunkIndexToChunksMap.get(currentChunkIndex);
     synchronized (chunk) {
       try {
@@ -123,7 +120,6 @@
 
   boolean hasNextChunk() {
     return currentChunkIndex < totalChunks - 1;
-<<<<<<< HEAD
   }
 
   boolean next() {
@@ -152,36 +148,6 @@
     }
   }
 
-=======
-  }
-
-  boolean next() {
-    if (!hasNextChunk()) {
-      return false;
-    }
-    // go to next chunk
-    currentChunkIndex++;
-    if (currentChunkIndex > 0) {
-      // release previous chunk
-      releaseChunk();
-    }
-    return true;
-  }
-
-  private boolean isDownloadComplete(ArrowResultChunk.DownloadStatus status) {
-    return status == ArrowResultChunk.DownloadStatus.DOWNLOAD_SUCCEEDED
-        || status == ArrowResultChunk.DownloadStatus.DOWNLOAD_FAILED
-        || status == ArrowResultChunk.DownloadStatus.DOWNLOAD_FAILED_ABORTED;
-  }
-
-  void downloadProcessed(long chunkIndex) {
-    ArrowResultChunk chunk = chunkIndexToChunksMap.get(chunkIndex);
-    synchronized (chunk) {
-      chunk.notify();
-    }
-  }
-
->>>>>>> 7bfeba20
   void downloadLinks(long chunkIndexToDownloadLink) {
     Collection<ExternalLink> chunks = session.getDatabricksClient().getResultChunks(
         statementId, chunkIndexToDownloadLink);
@@ -229,15 +195,10 @@
   void downloadNextChunks() {
     while (!this.isClosed && nextChunkToDownload < totalChunks && totalChunksInMemory < allowedChunksInMemory) {
       ArrowResultChunk chunk = chunkIndexToChunksMap.get(nextChunkToDownload);
-<<<<<<< HEAD
-      this.chunkDownloaderExecutorService.submit(new SingleChunkDownloader(chunk, httpClient, this));
-      totalChunksInMemory++;
-=======
       if (chunk.getStatus() != ArrowResultChunk.DownloadStatus.DOWNLOAD_SUCCEEDED) {
         this.chunkDownloaderExecutorService.submit(new SingleChunkDownloader(chunk, httpClient, this));
         totalChunksInMemory++;
       }
->>>>>>> 7bfeba20
       nextChunkToDownload++;
     }
   }

--- conflicted
+++ resolved
@@ -32,9 +32,11 @@
     this.statementId = statementId;
     Map<String, Integer> columnNameToIndexMap = new HashMap<>();
     ImmutableList.Builder<ImmutableDatabricksColumn> columnsBuilder = ImmutableList.builder();
+    LOGGER.debug(
+        "Result manifest for statement {} has schema: {}", statementId, resultManifest.getSchema());
+
     int currIndex = 0;
-<<<<<<< HEAD
-    /*    if (resultManifest.getSchema().isVolumeOperation()) {
+    if (resultManifest.getIsVolumeOperation()) {
       ImmutableDatabricksColumn.Builder columnBuilder = getColumnBuilder();
       columnBuilder
               .columnName("operationStatus")
@@ -46,32 +48,27 @@
               .isSigned(DatabricksTypeUtil.isSigned(ColumnInfoTypeName.STRING));
       this.columns = ImmutableList.of(columnBuilder.build());
       columnNameToIndexMap.putIfAbsent("operationStatus", ++currIndex);
-    } else { */
-
-=======
-    LOGGER.debug(
-        "Result manifest for statement {} has schema: {}", statementId, resultManifest.getSchema());
->>>>>>> 6851a5d4
-    if (resultManifest.getSchema().getColumnCount() > 0) {
-      for (ColumnInfo columnInfo : resultManifest.getSchema().getColumns()) {
-        ColumnInfoTypeName columnTypeName = columnInfo.getTypeName();
-        int precision = DatabricksTypeUtil.getPrecision(columnTypeName);
-        ImmutableDatabricksColumn.Builder columnBuilder = getColumnBuilder();
-        columnBuilder
-            .columnName(columnInfo.getName())
-            .columnTypeClassName(DatabricksTypeUtil.getColumnTypeClassName(columnTypeName))
-            .columnType(DatabricksTypeUtil.getColumnType(columnTypeName))
-            .columnTypeText(columnInfo.getTypeText())
-            .typePrecision(precision)
-            .displaySize(DatabricksTypeUtil.getDisplaySize(columnTypeName, precision))
-            .isSigned(DatabricksTypeUtil.isSigned(columnTypeName));
-
-        columnsBuilder.add(columnBuilder.build());
-        // Keep index starting from 1, to be consistent with JDBC convention
-        columnNameToIndexMap.putIfAbsent(columnInfo.getName(), ++currIndex);
+    } else {
+      if (resultManifest.getSchema().getColumnCount() > 0) {
+        for (ColumnInfo columnInfo : resultManifest.getSchema().getColumns()) {
+          ColumnInfoTypeName columnTypeName = columnInfo.getTypeName();
+          int precision = DatabricksTypeUtil.getPrecision(columnTypeName);
+          ImmutableDatabricksColumn.Builder columnBuilder = getColumnBuilder();
+          columnBuilder
+              .columnName(columnInfo.getName())
+              .columnTypeClassName(DatabricksTypeUtil.getColumnTypeClassName(columnTypeName))
+              .columnType(DatabricksTypeUtil.getColumnType(columnTypeName))
+              .columnTypeText(columnInfo.getTypeText())
+              .typePrecision(precision)
+              .displaySize(DatabricksTypeUtil.getDisplaySize(columnTypeName, precision))
+              .isSigned(DatabricksTypeUtil.isSigned(columnTypeName));
+
+          columnsBuilder.add(columnBuilder.build());
+          // Keep index starting from 1, to be consistent with JDBC convention
+          columnNameToIndexMap.putIfAbsent(columnInfo.getName(), ++currIndex);
+        }
       }
     }
-    //    }
     this.columns = columnsBuilder.build();
     this.columnNameIndex = ImmutableMap.copyOf(columnNameToIndexMap);
     this.totalRows = resultManifest.getTotalRowCount();

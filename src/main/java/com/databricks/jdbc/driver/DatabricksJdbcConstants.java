package com.databricks.jdbc.driver;

import com.google.common.annotations.VisibleForTesting;
import java.util.Map;
import java.util.Set;
import java.util.regex.Pattern;
import org.apache.logging.log4j.Level;

public final class DatabricksJdbcConstants {

  static final Pattern JDBC_URL_PATTERN =
      Pattern.compile("jdbc:databricks://([^/;]*)(?::\\d+)?/*(.*)");
  static final Pattern HTTP_WAREHOUSE_PATH_PATTERN = Pattern.compile(".*/warehouses/(.+)");
  static final Pattern HTTP_ENDPOINT_PATH_PATTERN = Pattern.compile(".*/endpoints/(.+)");

  static final Pattern HTTP_CLI_PATTERN = Pattern.compile(".*cliservice(.+)");

  static final Pattern HTTP_PATH_CLI_PATTERN = Pattern.compile("cliservice");
  static final Pattern TEST_PATH_PATTERN = Pattern.compile("jdbc:databricks://test");
  static final Pattern BASE_PATTERN = Pattern.compile("jdbc:databricks://[^;]+(;[^;]*)?");
  public static final Pattern HTTP_CLUSTER_PATH_PATTERN = Pattern.compile(".*/o/(.+)/(.+)");
  public static final String JDBC_SCHEMA = "jdbc:databricks://";
  static final Level DEFAULT_LOG_LEVEL = Level.INFO;
  static final String LOG_LEVEL = "loglevel";
  static final String LOG_PATH = "logpath";
  static final String DEFAULT_LOG_PATH = "logs/application.log";
  static final String LOG_FILE_SIZE = "LogFileSize";
  static final int DEFAULT_LOG_FILE_SIZE_IN_MB = 10;
  static final String DEFAULT_LOG_PATTERN = "%d{yyyy-MM-dd HH:mm:ss} %p %c{1}:%L - %m%n";
  public static final String DEFAULT_FILE_LOG_PATTERN = "/%d{yyyy-MM-dd}-logfile-%i.log";
  public static final String DEFAULT_LOG_NAME_FILE = "logfile-0.log";
  static final String LOG_FILE_COUNT = "LogFileCount";
  static final int DEFAULT_LOG_FILE_COUNT = 10;
  public static final String URL_DELIMITER = ";";
  public static final String PORT_DELIMITER = ":";
  static final String DEFAULT_SCHEMA = "default";
  static final String DEFAULT_CATALOG = "hive_metastore";
  public static final String PAIR_DELIMITER = "=";
  public static final String USER = "user";
  public static final String PASSWORD = "password";

  static final String CLIENT_ID = "OAuth2ClientId";

  static final String CLIENT_SECRET = "OAuth2Secret";

  public static final String AUTH_MECH = "authmech";

  static final String CONN_CATALOG = "conncatalog";
  static final String CONN_SCHEMA = "connschema";

  static final String PROXY_HOST = "proxyhost";
  static final String PROXY_PORT = "proxyport";
  static final String PROXY_USER = "proxyuid";
  static final String PROXY_PWD = "proxypwd";
  static final String USE_PROXY = "useproxy";
  static final String USE_PROXY_AUTH = "proxyauth";
  static final String USE_SYSTEM_PROXY = "usesystemproxy";
  static final String USE_CF_PROXY = "usecfproxy";
  static final String CF_PROXY_HOST = "cfproxyhost";
  static final String CF_PROXY_PORT = "cfproxyport";
  static final String USE_CF_PROXY_AUTH = "cfproxyauth";
  static final String ENABLE_ARROW = "EnableArrow";
  static final String CF_PROXY_USER = "cfproxyuid";
  static final String CF_PROXY_PWD = "cfproxypwd";

  static final String AUTH_FLOW = "auth_flow";

  // Only used when AUTH_MECH = 3
  static final String PWD = "pwd";

  static final String POLL_INTERVAL = "asyncexecpollinterval";
  static final int POLL_INTERVAL_DEFAULT = 200;

  static final String AWS_CLIENT_ID = "databricks-sql-jdbc";

  static final String AAD_CLIENT_ID = "96eecda7-19ea-49cc-abb5-240097d554f5";

  public static final String HTTP_PATH = "httppath";

  public static final String SSL = "ssl";

  public static final String DIRECT_RESULT = "EnableDirectResults";

  static final String HTTP_SCHEMA = "http://";
  static final String HTTPS_SCHEMA = "https://";
  public static final String LOGIN_TIMEOUT = "loginTimeout";

  public static final String U2M_AUTH_TYPE = "external-browser";
  public static final String M2M_AUTH_TYPE = "oauth-m2m";
  public static final String ACCESS_TOKEN_AUTH_TYPE = "pat";

  public static final String U2M_AUTH_REDIRECT_URL = "http://localhost:8020";

  public static final String SQL_SCOPE = "sql";
  public static final String OFFLINE_ACCESS_SCOPE = "offline_access";
  public static final String FULL_STOP = ".";
  public static final String EMPTY_STRING = "";
  public static final String IDENTIFIER_QUOTE_STRING = "`";
  public static final String CATALOG = "catalog";
  public static final String PROCEDURE = "procedure";
  public static final String SCHEMA = "schema";
  public static final String TABLE = "table";
  public static final String USER_NAME = "User";
  static final int DEFAULT_PORT = 443;

  static final String LZ4_COMPRESSION_FLAG =
      "EnableQueryResultLZ4Compression"; // Adding this for backward compatibility only
  static final String COMPRESSION_FLAG = "QueryResultCompressionType";
  static final String USER_AGENT_ENTRY = "useragententry";
  public static final String DEFAULT_USER_AGENT = "DatabricksJDBCDriverOSS";
  static final String CLIENT_USER_AGENT_PREFIX = "Java";
  static final String USER_AGENT_SEA_CLIENT = "SQLExecHttpClient/HC";
  static final String USER_AGENT_THRIFT_CLIENT = "THttpClient/HC";
  public static final String ALLOWED_VOLUME_INGESTION_PATHS =
      "allowlistedVolumeOperationLocalFilePaths";
  public static final String VOLUME_OPERATION_STATUS_COLUMN_NAME = "operation_status";
  public static final Map<String, String> ALLOWED_SESSION_CONF_TO_DEFAULT_VALUES_MAP =
      // This map comes from
      // https://docs.databricks.com/en/sql/language-manual/sql-ref-parameters.html
      Map.of(
          "ANSI_MODE", "TRUE",
          "ENABLE_PHOTON", "TRUE",
          "LEGACY_TIME_PARSER_POLICY", "EXCEPTION",
          "MAX_FILE_PARTITION_BYTES", "128m",
          "READ_ONLY_EXTERNAL_METASTORE", "FALSE",
          "STATEMENT_TIMEOUT", "172800",
          "TIMEZONE", "UTC",
          "USE_CACHED_RESULT", "TRUE");

  public static final Set<String> ALLOWED_CLIENT_INFO_PROPERTIES =
      Set.of(ALLOWED_VOLUME_INGESTION_PATHS);

  @VisibleForTesting public static final String IS_FAKE_SERVICE_TEST_PROP = "isFakeServiceTest";

  @VisibleForTesting public static final String FAKE_SERVICE_URI_PROP_SUFFIX = ".fakeServiceURI";

  /** Enum for the services that can be replaced with a fake service in integration tests. */
  @VisibleForTesting
  public enum FakeServiceType {
    SQL_EXEC,
    CLOUD_FETCH,
    SQL_GATEWAY,
    CLOUD_FETCH_SQL_GATEWAY
  }

  public static final String USE_THRIFT_CLIENT = "usethriftclient";

  public static final String USE_LEGACY_METADATA = "uselegacymetadata";

  static final String CLOUD_FETCH_THREAD_POOL_SIZE = "cloudFetchThreadPoolSize";
  static final int CLOUD_FETCH_THREAD_POOL_SIZE_DEFAULT = 16;

<<<<<<< HEAD
  static final int DBSQL_MIN_MAJOR_VERSION_FOR_NEW_METADATA = 2024;
  static final int DBSQL_MIN_MINOR_VERSION_FOR_NEW_METADATA = 30;
=======
  public static final Pattern SELECT_PATTERN =
      Pattern.compile("^\\s*select\\b", Pattern.CASE_INSENSITIVE);
  public static final Pattern SHOW_PATTERN =
      Pattern.compile("^\\s*show\\b", Pattern.CASE_INSENSITIVE);
  public static final Pattern DESCRIBE_PATTERN =
      Pattern.compile("^\\s*describe\\b", Pattern.CASE_INSENSITIVE);
  public static final Pattern EXPLAIN_PATTERN =
      Pattern.compile("^\\s*explain\\b", Pattern.CASE_INSENSITIVE);
  public static final Pattern WITH_PATTERN =
      Pattern.compile("^\\s*with\\b", Pattern.CASE_INSENSITIVE); // Common Table Expressions
>>>>>>> 2ffba03e
}<|MERGE_RESOLUTION|>--- conflicted
+++ resolved
@@ -150,10 +150,6 @@
   static final String CLOUD_FETCH_THREAD_POOL_SIZE = "cloudFetchThreadPoolSize";
   static final int CLOUD_FETCH_THREAD_POOL_SIZE_DEFAULT = 16;
 
-<<<<<<< HEAD
-  static final int DBSQL_MIN_MAJOR_VERSION_FOR_NEW_METADATA = 2024;
-  static final int DBSQL_MIN_MINOR_VERSION_FOR_NEW_METADATA = 30;
-=======
   public static final Pattern SELECT_PATTERN =
       Pattern.compile("^\\s*select\\b", Pattern.CASE_INSENSITIVE);
   public static final Pattern SHOW_PATTERN =
@@ -164,5 +160,7 @@
       Pattern.compile("^\\s*explain\\b", Pattern.CASE_INSENSITIVE);
   public static final Pattern WITH_PATTERN =
       Pattern.compile("^\\s*with\\b", Pattern.CASE_INSENSITIVE); // Common Table Expressions
->>>>>>> 2ffba03e
+
+  static final int DBSQL_MIN_MAJOR_VERSION_FOR_NEW_METADATA = 2024;
+  static final int DBSQL_MIN_MINOR_VERSION_FOR_NEW_METADATA = 30;
 }
<?xml version="1.0" encoding="UTF-8"?>
<project xmlns="http://maven.apache.org/POM/4.0.0" xmlns:xsi="http://www.w3.org/2001/XMLSchema-instance"
         xsi:schemaLocation="http://maven.apache.org/POM/4.0.0 http://maven.apache.org/xsd/maven-4.0.0.xsd">
    <modelVersion>4.0.0</modelVersion>
    <groupId>com.databricks</groupId>
    <artifactId>databricks-jdbc-oss</artifactId>
    <version>0.0.1</version>
    <packaging>jar</packaging>
    <name>Databricks JDBC Driver</name>
    <description>Databricks JDBC Driver.</description>
    <url>https://github.com/databricks/databricks-jdbc</url>
    <developers>
        <developer>
            <name>Gopal Lal</name>
            <email>gopal.lal@databricks.com</email>
        </developer>
    </developers>
    <scm>
        <connection>scm:git:https://github.com/databricks/databricks-jdbc.git</connection>
        <developerConnection>scm:git:https://github.com/databricks/databricks-jdbc.git</developerConnection>
        <url>https://github.com/databricks/databricks-jdbc</url>
    </scm>
  <properties>
    <arrow.version>13.0.0</arrow.version>
    <maven.compiler.source>11</maven.compiler.source>
    <maven.compiler.target>11</maven.compiler.target>
    <mockito.version>5.2.0</mockito.version>
    <slf4j.version>2.0.7</slf4j.version>
    <jackson.version>2.15.1</jackson.version>
    <google.guava.version>31.1-jre</google.guava.version>
    <junit.jupiter.version>5.9.2</junit.jupiter.version>
    <google.findbugs.annotations.version>3.0.1</google.findbugs.annotations.version>
    <immutables.value.version>2.9.2</immutables.value.version>
    <httpclient.version>4.5.14</httpclient.version>
    <log4japi.version>2.21.1</log4japi.version>
    <log4jcore.version>2.21.1</log4jcore.version>
    <spotless.version>2.41.1</spotless.version>
    <commons-io.version>2.13.0</commons-io.version>
    <databricks-sdk.version>0.17.0</databricks-sdk.version>
    <maven-surefire-plugin.version>3.1.2</maven-surefire-plugin.version>
    <slf4j-reload4j.version>2.1.0-alpha1</slf4j-reload4j.version>
    <sql-logic-test.version>0.3</sql-logic-test.version>
<<<<<<< HEAD
    <slt.executor>dbsql</slt.executor>
    <slt.token>dummy-token</slt.token>
=======
    <lz4-compression.version>1.8.0</lz4-compression.version>
    <thrift.version>0.19.0</thrift.version>
    <annotation.version>1.3.5</annotation.version>
>>>>>>> f18b5cf4
  </properties>
  <dependencies>
    <dependency>
      <groupId>com.databricks</groupId>
      <artifactId>databricks-sdk-java</artifactId>
      <version>${databricks-sdk.version}</version>
    </dependency>
    <dependency>
      <groupId>org.apache.arrow</groupId>
      <artifactId>arrow-memory-core</artifactId>
      <version>${arrow.version}</version>
    </dependency>
    <dependency>
      <groupId>org.apache.arrow</groupId>
      <artifactId>arrow-vector</artifactId>
      <version>${arrow.version}</version>
    </dependency>
    <dependency>
      <groupId>com.diffplug.spotless</groupId>
      <artifactId>spotless-maven-plugin</artifactId>
      <version>${spotless.version}</version>
    </dependency>
    <dependency>
      <groupId>org.apache.arrow</groupId>
      <artifactId>arrow-memory-netty</artifactId>
      <version>${arrow.version}</version>
    </dependency>
    <dependency>
      <groupId>org.apache.httpcomponents</groupId>
      <artifactId>httpclient</artifactId>
      <version>${httpclient.version}</version>
    </dependency>
    <dependency>
      <groupId>org.apache.thrift</groupId>
      <artifactId>libthrift</artifactId>
      <version>${thrift.version}</version>
    </dependency>
    <dependency>
      <groupId>commons-io</groupId>
      <artifactId>commons-io</artifactId>
      <version>${commons-io.version}</version>
    </dependency>
    <dependency>
      <groupId>com.google.code.findbugs</groupId>
      <artifactId>annotations</artifactId>
      <version>${google.findbugs.annotations.version}</version>
    </dependency>
    <dependency>
      <groupId>com.google.guava</groupId>
      <artifactId>guava</artifactId>
      <version>${google.guava.version}</version>
    </dependency>
    <dependency>
      <groupId>org.junit.jupiter</groupId>
      <artifactId>junit-jupiter</artifactId>
      <version>${junit.jupiter.version}</version>
      <scope>test</scope>
    </dependency>
    <dependency>
      <groupId>org.mockito</groupId>
      <artifactId>mockito-inline</artifactId>
      <version>${mockito.version}</version>
      <scope>test</scope>
    </dependency>
    <dependency>
      <groupId>org.mockito</groupId>
      <artifactId>mockito-junit-jupiter</artifactId>
      <version>${mockito.version}</version>
      <scope>test</scope>
    </dependency>
    <dependency>
      <groupId>org.slf4j</groupId>
      <artifactId>slf4j-api</artifactId>
      <version>${slf4j.version}</version>
    </dependency>
    <dependency>
      <groupId>org.apache.logging.log4j</groupId>
      <artifactId>log4j-api</artifactId>
      <version>${log4japi.version}</version>
    </dependency>
    <dependency>
      <groupId>org.apache.logging.log4j</groupId>
      <artifactId>log4j-core</artifactId>
      <version>${log4jcore.version}</version>
    </dependency>
    <dependency>
      <groupId>com.fasterxml.jackson.core</groupId>
      <artifactId>jackson-databind</artifactId>
      <version>${jackson.version}</version>
    </dependency>
    <dependency>
      <groupId>com.fasterxml.jackson.core</groupId>
      <artifactId>jackson-annotations</artifactId>
      <version>${jackson.version}</version>
    </dependency>
    <dependency>
      <groupId>org.immutables</groupId>
      <artifactId>value</artifactId>
      <version>${immutables.value.version}</version>
      <scope>provided</scope>
    </dependency>
    <dependency>
      <groupId>org.slf4j</groupId>
      <artifactId>slf4j-reload4j</artifactId>
      <version>${slf4j-reload4j.version}</version>
      <scope>runtime</scope>
    </dependency>
    <dependency>
      <groupId>net.hydromatic</groupId>
      <artifactId>sql-logic-test</artifactId>
      <version>${sql-logic-test.version}</version>
      <scope>test</scope>
    </dependency>
    <dependency>
      <groupId>org.lz4</groupId>
      <artifactId>lz4-java</artifactId>
      <version>${lz4-compression.version}</version>
    </dependency>
    <dependency>
      <groupId>jakarta.annotation</groupId>
      <artifactId>jakarta.annotation-api</artifactId>
      <version>${annotation.version}</version>
    </dependency>
  </dependencies>

  <build>
      <finalName>${project.artifactId}</finalName>
      <plugins>
        <plugin>
          <groupId>org.apache.maven.plugins</groupId>
          <artifactId>maven-jar-plugin</artifactId>
          <version>3.3.0</version>
          <executions>
            <execution>
              <goals>
                <goal>test-jar</goal>
              </goals>
            </execution>
          </executions>
        </plugin>
        <plugin>
          <groupId>org.apache.maven.plugins</groupId>
          <artifactId>maven-surefire-plugin</artifactId>
          <version>${maven-surefire-plugin.version}</version>
          <configuration>
            <excludes>
              <exclude>**/**IntegrationTests.java</exclude>
            </excludes>
            <argLine>
              @{argLine}
              --add-opens=java.base/java.nio=ALL-UNNAMED
              -Dnet.bytebuddy.experimental=true
            </argLine>
          </configuration>
        </plugin>
        <plugin>
          <groupId>org.codehaus.mojo</groupId>
          <artifactId>exec-maven-plugin</artifactId>
          <version>1.2.1</version>
          <configuration>
            <executable>java</executable>
            <arguments>
              <argument>--add-opens=java.base/java.nio=ALL-UNNAMED</argument>
              <argument>-classpath</argument>
              <classpath />
              <argument>com.databricks.jdbc.sqllogictest.SLTMain</argument>
              <argument>-e</argument>
              <argument>${slt.executor}</argument>
              <argument>-p</argument>
              <argument>${slt.token}</argument>
            </arguments>
            <classpathScope>test</classpathScope>
          </configuration>
        </plugin>
        <plugin>
          <groupId>org.apache.maven.plugins</groupId>
          <artifactId>maven-assembly-plugin</artifactId>
          <configuration>
            <archive>
              <manifest>
                <mainClass>com.databricks.jdbc.driver.DatabricksDriver</mainClass>
                <addDefaultImplementationEntries>true</addDefaultImplementationEntries>
              </manifest>
            </archive>
          </configuration>
          <executions>
            <execution>
              <phase>package</phase>
              <goals>
                <goal>single</goal>
              </goals>
              <configuration>
                <descriptorRefs>
                  <descriptorRef>jar-with-dependencies</descriptorRef>
                </descriptorRefs>
              </configuration>
            </execution>
          </executions>
        </plugin>
        <plugin>
          <groupId>com.diffplug.spotless</groupId>
          <artifactId>spotless-maven-plugin</artifactId>
          <version>2.39.0</version>
          <executions>
            <execution>
              <id>format</id>
              <goals>
                <goal>apply</goal>
              </goals>
              <phase>compile</phase>
            </execution>
          </executions>
          <configuration>
            <java>
              <googleJavaFormat>
                <version>1.18.1</version>
              </googleJavaFormat>
            </java>
          </configuration>
        </plugin>
        <plugin>
          <groupId>org.jacoco</groupId>
          <artifactId>jacoco-maven-plugin</artifactId>
          <version>0.8.11</version>
          <executions>
            <execution>
              <goals>
                <goal>prepare-agent</goal>
              </goals>
            </execution>
            <execution>
              <id>report</id>
              <phase>prepare-package</phase>
              <goals>
                <goal>report</goal>
              </goals>
            </execution>
          </executions>
          <configuration>
            <excludes>
              <exclude>**EnvironmentVariables*</exclude>
              <exclude>**Exception*</exclude>
              <exclude>**types/*</exclude>
              <exclude>**/impl/thrift/*</exclude> <!--Remove this once thrift is implemented-->
              <exclude>**client/sqlexec/*</exclude>
              <exclude>**Constants*</exclude>
              <exclude>**/thrift/gen-java/org/apache/hive/service/rpc/thrift/*</exclude>
            </excludes>
          </configuration>
        </plugin>
      </plugins>
    </build>
</project><|MERGE_RESOLUTION|>--- conflicted
+++ resolved
@@ -40,14 +40,11 @@
     <maven-surefire-plugin.version>3.1.2</maven-surefire-plugin.version>
     <slf4j-reload4j.version>2.1.0-alpha1</slf4j-reload4j.version>
     <sql-logic-test.version>0.3</sql-logic-test.version>
-<<<<<<< HEAD
-    <slt.executor>dbsql</slt.executor>
-    <slt.token>dummy-token</slt.token>
-=======
     <lz4-compression.version>1.8.0</lz4-compression.version>
     <thrift.version>0.19.0</thrift.version>
     <annotation.version>1.3.5</annotation.version>
->>>>>>> f18b5cf4
+    <slt.executor>dbsql</slt.executor>
+    <slt.token>dummy-token</slt.token>
   </properties>
   <dependencies>
     <dependency>

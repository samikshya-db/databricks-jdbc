.idea/
target/
*.iml
<<<<<<< HEAD
/TestFile
=======
*DS_Store
TestFile
>>>>>>> origin/development<|MERGE_RESOLUTION|>--- conflicted
+++ resolved
@@ -1,9 +1,5 @@
 .idea/
 target/
 *.iml
-<<<<<<< HEAD
-/TestFile
-=======
 *DS_Store
 TestFile
->>>>>>> origin/development